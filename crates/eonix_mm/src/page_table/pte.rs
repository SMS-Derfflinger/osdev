use crate::paging::PFN;
use bitflags::bitflags;

<<<<<<< HEAD
pub trait PageAttribute: Copy {
    /// Create a new instance of the attribute with all attributes set to false.
    fn new() -> Self;

    fn present(self, present: bool) -> Self;
    fn write(self, write: bool) -> Self;
    fn execute(self, execute: bool) -> Self;
    fn user(self, user: bool) -> Self;
    fn accessed(self, accessed: bool) -> Self;
    fn dirty(self, dirty: bool) -> Self;
    fn global(self, global: bool) -> Self;
    fn copy_on_write(self, cow: bool) -> Self;
    fn mapped(self, mmap: bool) -> Self;

    fn is_present(&self) -> bool;
    fn is_write(&self) -> bool;
    fn is_execute(&self) -> bool;
    fn is_user(&self) -> bool;
    fn is_accessed(&self) -> bool;
    fn is_dirty(&self) -> bool;
    fn is_global(&self) -> bool;
    fn is_copy_on_write(&self) -> bool;
    fn is_mapped(&self) -> bool;
=======
bitflags! {
    #[derive(Clone, Copy, PartialEq)]
    pub struct TableAttribute: usize {
        const PRESENT = 1;
        const USER = 2;
        const ACCESSED = 4;
        const GLOBAL = 8;
    }

    #[derive(Clone, Copy, PartialEq)]
    pub struct PageAttribute: usize {
        const PRESENT = 1;
        const READ = 2;
        const WRITE = 4;
        const EXECUTE = 8;
        const USER = 16;
        const ACCESSED = 32;
        const DIRTY = 64;
        const GLOBAL = 128;
        const COPY_ON_WRITE = 256;
        const MAPPED = 512;
        const ANONYMOUS = 1024;
    }
}

pub trait RawAttribute: Copy {
    /// Create a new attribute representing a non-present page.
    fn null() -> Self;

    /// Interpret the attribute as a page table attribute. Return `None` if it is
    /// not an attribute for a page table.
    ///
    /// # Panic
    /// The implementor should panic if invalid combinations of flags are present.
    fn as_table_attr(self) -> Option<TableAttribute>;

    /// Interpret the attribute as a page attribute. Return `None` if it is not
    /// an attribute for a page.
    ///
    /// # Panic
    /// The implementor should panic if invalid combinations of flags are present.
    fn as_page_attr(self) -> Option<PageAttribute>;

    /// Convert the attribute to a raw value.
    ///
    /// # Panic
    /// The implementor should panic if invalid combinations of flags are present.
    fn from_table_attr(table_attr: TableAttribute) -> Self;

    /// Convert the attribute to a raw value.
    ///
    /// # Panic
    /// The implementor should panic if invalid combinations of flags are present.
    fn from_page_attr(page_attr: PageAttribute) -> Self;
>>>>>>> 896553fd
}

pub trait PTE: Sized {
    type Attr: RawAttribute;

    fn set(&mut self, pfn: PFN, attr: Self::Attr);
    fn get(&self) -> (PFN, Self::Attr);

    fn take(&mut self) -> (PFN, Self::Attr) {
        let pfn_attr = self.get();
        self.set(PFN::from_val(0), Self::Attr::null());
        pfn_attr
    }

    fn set_pfn(&mut self, pfn: PFN) {
        self.set(pfn, self.get_attr());
    }

    fn set_attr(&mut self, attr: Self::Attr) {
        self.set(self.get_pfn(), attr);
    }

    fn get_pfn(&self) -> PFN {
        self.get().0
    }

    fn get_attr(&self) -> Self::Attr {
        self.get().1
    }
}<|MERGE_RESOLUTION|>--- conflicted
+++ resolved
@@ -1,31 +1,6 @@
 use crate::paging::PFN;
 use bitflags::bitflags;
 
-<<<<<<< HEAD
-pub trait PageAttribute: Copy {
-    /// Create a new instance of the attribute with all attributes set to false.
-    fn new() -> Self;
-
-    fn present(self, present: bool) -> Self;
-    fn write(self, write: bool) -> Self;
-    fn execute(self, execute: bool) -> Self;
-    fn user(self, user: bool) -> Self;
-    fn accessed(self, accessed: bool) -> Self;
-    fn dirty(self, dirty: bool) -> Self;
-    fn global(self, global: bool) -> Self;
-    fn copy_on_write(self, cow: bool) -> Self;
-    fn mapped(self, mmap: bool) -> Self;
-
-    fn is_present(&self) -> bool;
-    fn is_write(&self) -> bool;
-    fn is_execute(&self) -> bool;
-    fn is_user(&self) -> bool;
-    fn is_accessed(&self) -> bool;
-    fn is_dirty(&self) -> bool;
-    fn is_global(&self) -> bool;
-    fn is_copy_on_write(&self) -> bool;
-    fn is_mapped(&self) -> bool;
-=======
 bitflags! {
     #[derive(Clone, Copy, PartialEq)]
     pub struct TableAttribute: usize {
@@ -80,7 +55,6 @@
     /// # Panic
     /// The implementor should panic if invalid combinations of flags are present.
     fn from_page_attr(page_attr: PageAttribute) -> Self;
->>>>>>> 896553fd
 }
 
 pub trait PTE: Sized {
