--- conflicted
+++ resolved
@@ -88,17 +88,6 @@
         }
     }
 
-<<<<<<< HEAD
-    pub fn lock_shared_irq(&self) -> Guard<T, IrqStrategy<S>, S, false> {
-        Guard {
-            lock: self,
-            strategy_data: &self.strategy_data,
-            context: unsafe { IrqStrategy::<S>::do_lock_shared(&self.strategy_data) },
-        }
-    }
-
-=======
->>>>>>> 3009c125
     pub fn get_mut(&mut self) -> &mut T {
         unsafe { &mut *self.value.get() }
     }
