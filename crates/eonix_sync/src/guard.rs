use crate::{Lock, LockStrategy};
use core::ops::{Deref, DerefMut};

pub struct Guard<'a, T, S, L, const WRITE: bool = true>
where
    T: ?Sized,
    S: LockStrategy,
    L: LockStrategy,
{
    pub(crate) lock: &'a Lock<T, L>,
    pub(crate) strategy_data: &'a S::StrategyData,
    pub(crate) context: S::GuardContext,
}

<<<<<<< HEAD
pub struct UnlockedGuard<'a, T, S, L, const WRITE: bool = true>
where
    T: ?Sized,
    S: LockStrategy,
    L: LockStrategy,
{
    pub(crate) lock: &'a Lock<T, L>,
    pub(crate) strategy_data: &'a S::StrategyData,
    pub(crate) context: S::GuardContext,
}

impl<'a, T, S, L, const W: bool> Guard<'a, T, S, L, W>
where
    T: ?Sized,
    S: LockStrategy,
    L: LockStrategy,
{
    #[must_use = "The returned `UnlockedGuard` must be used to relock the lock."]
    pub fn unlock(mut self) -> UnlockedGuard<'a, T, S, L, W> {
        unsafe {
            self.force_unlock();
        }

        UnlockedGuard {
            lock: self.lock,
            strategy_data: self.strategy_data,
            context: {
                let me = ManuallyDrop::new(self);
                // SAFETY: We are using `ManuallyDrop` to prevent the destructor from running.
                unsafe { ptr::read(&me.context) }
            },
        }
    }

    /// # Safety
    /// This function is unsafe because it allows you to unlock the lock without
    /// dropping the guard. Using the guard after calling this function is
    /// undefined behavior.
    pub unsafe fn force_unlock(&mut self) {
        if W {
            unsafe { S::do_temporary_unlock(&self.strategy_data, &mut self.context) }
        } else {
            unsafe { S::do_temporary_unlock_shared(&self.strategy_data, &mut self.context) }
        }
    }

    /// # Safety
    /// Calling this function twice on a force unlocked guard will cause deadlocks.
    pub unsafe fn force_relock(&mut self) {
        if W {
            unsafe { S::do_relock(&self.strategy_data, &mut self.context) }
        } else {
            unsafe { S::do_relock_shared(&self.strategy_data, &mut self.context) }
        }
    }
}

impl<'a, T, S, L, const W: bool> UnlockedGuard<'a, T, S, L, W>
where
    T: ?Sized,
    S: LockStrategy,
    L: LockStrategy,
{
    #[must_use = "Throwing away the relocked guard is pointless."]
    pub fn relock(mut self) -> Guard<'a, T, S, L, W> {
        if W {
            unsafe { S::do_relock(&self.strategy_data, &mut self.context) }
        } else {
            unsafe { S::do_relock_shared(&self.strategy_data, &mut self.context) }
        }

        Guard {
            lock: self.lock,
            strategy_data: self.strategy_data,
            context: {
                let me = ManuallyDrop::new(self);
                // SAFETY: We are using `ManuallyDrop` to prevent the destructor from running.
                unsafe { ptr::read(&me.context) }
            },
        }
    }
}

=======
>>>>>>> 3009c125
impl<T, S, L, const W: bool> Deref for Guard<'_, T, S, L, W>
where
    T: ?Sized,
    S: LockStrategy,
    L: LockStrategy,
{
    type Target = T;

    fn deref(&self) -> &Self::Target {
        unsafe { &*self.lock.value.get() }
    }
}

impl<T, S, L> DerefMut for Guard<'_, T, S, L, true>
where
    T: ?Sized,
    S: LockStrategy,
    L: LockStrategy,
{
    fn deref_mut(&mut self) -> &mut Self::Target {
        unsafe { &mut *self.lock.value.get() }
    }
}

impl<T, S, L, const WRITE: bool> AsRef<T> for Guard<'_, T, S, L, WRITE>
where
    T: ?Sized,
    S: LockStrategy,
    L: LockStrategy,
{
    fn as_ref(&self) -> &T {
        unsafe { &*self.lock.value.get() }
    }
}

impl<T, S, L> AsMut<T> for Guard<'_, T, S, L, true>
where
    T: ?Sized,
    S: LockStrategy,
    L: LockStrategy,
{
    fn as_mut(&mut self) -> &mut T {
        unsafe { &mut *self.lock.value.get() }
    }
}

impl<T, S, L, const WRITE: bool> Drop for Guard<'_, T, S, L, WRITE>
where
    T: ?Sized,
    S: LockStrategy,
    L: LockStrategy,
{
    fn drop(&mut self) {
        unsafe { S::do_unlock(&self.strategy_data, &mut self.context) }
    }
}

pub trait UnlockableGuard {
    type Unlocked: UnlockedGuard<Guard = Self>;

    #[must_use = "The returned `UnlockedGuard` must be used to relock the lock."]
    fn unlock(self) -> Self::Unlocked;
}

/// # Safety
/// Implementors of this trait MUST ensure that the lock is correctly unlocked if
/// dropped accidentally.
pub unsafe trait UnlockedGuard {
    type Guard: UnlockableGuard;

    #[must_use = "Throwing away the relocked guard is pointless."]
    fn relock(self) -> Self::Guard;
}

pub trait ForceUnlockableGuard {
    /// # Safety
    /// This function is unsafe because it allows you to unlock the lock without
    /// dropping the guard. Using the guard after calling this function is
    /// undefined behavior.
    unsafe fn force_unlock(&mut self);

    /// # Safety
    /// Calling this function twice on a force unlocked guard will cause deadlocks.
    unsafe fn force_relock(&mut self);
}

impl<'a, T, S, L, const W: bool> ForceUnlockableGuard for Guard<'a, T, S, L, W>
where
    S: LockStrategy,
    L: LockStrategy,
{
<<<<<<< HEAD
    fn drop(&mut self) {
        if WRITE {
            unsafe { S::do_unlock(&self.strategy_data, &mut self.context) }
        } else {
            unsafe { S::do_unlock_shared(&self.strategy_data, &mut self.context) }
        }
=======
    unsafe fn force_unlock(&mut self) {
        unsafe { S::do_temporary_unlock(&self.strategy_data, &mut self.context) }
    }

    unsafe fn force_relock(&mut self) {
        unsafe { S::do_relock(&self.strategy_data, &mut self.context) }
>>>>>>> 3009c125
    }
}<|MERGE_RESOLUTION|>--- conflicted
+++ resolved
@@ -12,92 +12,6 @@
     pub(crate) context: S::GuardContext,
 }
 
-<<<<<<< HEAD
-pub struct UnlockedGuard<'a, T, S, L, const WRITE: bool = true>
-where
-    T: ?Sized,
-    S: LockStrategy,
-    L: LockStrategy,
-{
-    pub(crate) lock: &'a Lock<T, L>,
-    pub(crate) strategy_data: &'a S::StrategyData,
-    pub(crate) context: S::GuardContext,
-}
-
-impl<'a, T, S, L, const W: bool> Guard<'a, T, S, L, W>
-where
-    T: ?Sized,
-    S: LockStrategy,
-    L: LockStrategy,
-{
-    #[must_use = "The returned `UnlockedGuard` must be used to relock the lock."]
-    pub fn unlock(mut self) -> UnlockedGuard<'a, T, S, L, W> {
-        unsafe {
-            self.force_unlock();
-        }
-
-        UnlockedGuard {
-            lock: self.lock,
-            strategy_data: self.strategy_data,
-            context: {
-                let me = ManuallyDrop::new(self);
-                // SAFETY: We are using `ManuallyDrop` to prevent the destructor from running.
-                unsafe { ptr::read(&me.context) }
-            },
-        }
-    }
-
-    /// # Safety
-    /// This function is unsafe because it allows you to unlock the lock without
-    /// dropping the guard. Using the guard after calling this function is
-    /// undefined behavior.
-    pub unsafe fn force_unlock(&mut self) {
-        if W {
-            unsafe { S::do_temporary_unlock(&self.strategy_data, &mut self.context) }
-        } else {
-            unsafe { S::do_temporary_unlock_shared(&self.strategy_data, &mut self.context) }
-        }
-    }
-
-    /// # Safety
-    /// Calling this function twice on a force unlocked guard will cause deadlocks.
-    pub unsafe fn force_relock(&mut self) {
-        if W {
-            unsafe { S::do_relock(&self.strategy_data, &mut self.context) }
-        } else {
-            unsafe { S::do_relock_shared(&self.strategy_data, &mut self.context) }
-        }
-    }
-}
-
-impl<'a, T, S, L, const W: bool> UnlockedGuard<'a, T, S, L, W>
-where
-    T: ?Sized,
-    S: LockStrategy,
-    L: LockStrategy,
-{
-    #[must_use = "Throwing away the relocked guard is pointless."]
-    pub fn relock(mut self) -> Guard<'a, T, S, L, W> {
-        if W {
-            unsafe { S::do_relock(&self.strategy_data, &mut self.context) }
-        } else {
-            unsafe { S::do_relock_shared(&self.strategy_data, &mut self.context) }
-        }
-
-        Guard {
-            lock: self.lock,
-            strategy_data: self.strategy_data,
-            context: {
-                let me = ManuallyDrop::new(self);
-                // SAFETY: We are using `ManuallyDrop` to prevent the destructor from running.
-                unsafe { ptr::read(&me.context) }
-            },
-        }
-    }
-}
-
-=======
->>>>>>> 3009c125
 impl<T, S, L, const W: bool> Deref for Guard<'_, T, S, L, W>
 where
     T: ?Sized,
@@ -151,7 +65,11 @@
     L: LockStrategy,
 {
     fn drop(&mut self) {
-        unsafe { S::do_unlock(&self.strategy_data, &mut self.context) }
+        if WRITE {
+            unsafe { S::do_unlock(&self.strategy_data, &mut self.context) }
+        } else {
+            unsafe { S::do_unlock_shared(&self.strategy_data, &mut self.context) }
+        }
     }
 }
 
@@ -189,20 +107,19 @@
     S: LockStrategy,
     L: LockStrategy,
 {
-<<<<<<< HEAD
-    fn drop(&mut self) {
-        if WRITE {
-            unsafe { S::do_unlock(&self.strategy_data, &mut self.context) }
+    unsafe fn force_unlock(&mut self) {
+        if W {
+            unsafe { S::do_temporary_unlock(&self.strategy_data, &mut self.context) }
         } else {
-            unsafe { S::do_unlock_shared(&self.strategy_data, &mut self.context) }
+            unsafe { S::do_temporary_unlock_shared(&self.strategy_data, &mut self.context) }
         }
-=======
-    unsafe fn force_unlock(&mut self) {
-        unsafe { S::do_temporary_unlock(&self.strategy_data, &mut self.context) }
     }
 
     unsafe fn force_relock(&mut self) {
-        unsafe { S::do_relock(&self.strategy_data, &mut self.context) }
->>>>>>> 3009c125
+        if W {
+            unsafe { S::do_relock(&self.strategy_data, &mut self.context) }
+        } else {
+            unsafe { S::do_relock_shared(&self.strategy_data, &mut self.context) }
+        }
     }
 }