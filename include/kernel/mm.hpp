#pragma once

#include <set>
#include <vector>
#include <bit>
#include <cstddef>
#include <utility>

#include <kernel/mem.h>
#include <kernel/vfs.hpp>
#include <stdint.h>
#include <types/allocator.hpp>
#include <types/cplusplus.hpp>
#include <types/size.h>
#include <types/status.h>
#include <types/types.h>

#define invalidate_tlb(addr) asm("invlpg (%0)" \
                                 :             \
                                 : "r"(addr)   \
                                 : "memory")

#define memory_fence asm volatile("" ::: "memory")

constexpr size_t THREAD_KERNEL_STACK_SIZE = 2 * PAGE_SIZE;

constexpr uint32_t PAGE_COW = (1 << 0);
constexpr uint32_t PAGE_MMAP = (1 << 1);
#define PAGE_COW PAGE_COW
#define PAGE_MMAP PAGE_MMAP

struct page {
    page_t phys_page_id;
    size_t* ref_count;
    // 0 :11 : pte_index
    // 12:31 : pt_page
    uint32_t pg_pteidx;
    mutable uint32_t attr;
};

// private memory mapping
// changes won't be neither written back to file nor shared between processes
// TODO: shared mapping
// @param len is aligned to 4kb boundary automatically, exceeding part will
// be filled with '0's and not written back to the file
// @param offset MUST be aligned to 4kb
int mmap(
    void* hint,
    size_t len,
    fs::inode* file,
    size_t offset,
    int write,
    int priv);

template <uint32_t base, uint32_t expo>
constexpr uint32_t pow()
{
    if constexpr (expo == 0)
        return 1;
    if constexpr (expo == 1)
        return base;
    if constexpr (expo % 2 == 0)
        return pow<base, expo / 2>() * pow<base, expo / 2>();
    else
        return pow<base, expo / 2>() * pow<base, expo / 2 + 1>();
}

template <int N>
constexpr uint32_t align_down(uint32_t v)
{
    return v & ~(pow<2, N>() - 1);
}
template <int N>
constexpr void* align_down(void* v)
{
    return std::bit_cast<void*>(align_down<N>(std::bit_cast<uint32_t>(v)));
}
template <int N>
constexpr uint32_t align_up(uint32_t v)
{
    return align_down<N>(v + pow<2, N>() - 1);
}
template <int N>
constexpr void* align_up(void* v)
{
    return std::bit_cast<void*>(align_up<N>(std::bit_cast<uint32_t>(v)));
}

constexpr size_t vptrdiff(void* p1, void* p2)
{
    auto* _p1 = static_cast<std::byte*>(p1);
    auto* _p2 = static_cast<std::byte*>(p2);
    return _p1 - _p2;
}

constexpr void* vptradd(void* p, std::size_t off)
{
    auto* _p = static_cast<std::byte*>(p);
    return _p + off;
}

void dealloc_pd(page_t pd);

// allocate a struct page together with the raw page
page allocate_page(void);
void free_page(page* pg);

// TODO: this is for alloc_kstack()
// CHANGE THIS
page_t __alloc_raw_page(void);
void __free_raw_page(page_t pg);

namespace kernel {

void* pmap(page_t pg, bool cached = true);
void pfree(page_t pg);

class paccess : public types::non_copyable {
private:
    page_t m_pg;
    void* m_ptr;

public:
    paccess(void) = delete;
    paccess(paccess&&) = delete;
    paccess& operator=(paccess&&) = delete;

<<<<<<< HEAD
    constexpr explicit paccess(page_t pg, bool cached = true)
=======
    inline explicit paccess(page_t pg)
>>>>>>> 4cf6746d
        : m_pg(pg)
    {
        m_ptr = pmap(pg, cached);
    }
    constexpr void* ptr(void) const
    {
        return m_ptr;
    }
    ~paccess()
    {
        pfree(m_pg);
    }
};

namespace memory {

struct mm {
public:
    using pages_vector = std::vector<page,
        types::allocator_adapter<page, types::kernel_ident_allocator>>;

public:
    void* start {};
    struct mm_attr {
        uint32_t write : 1;
        uint32_t system : 1;
        uint32_t mapped : 1;
    } attr {};
    pages_vector* pgs {};
    fs::inode* mapped_file {};
    size_t file_offset {};

public:
    constexpr void* end() const noexcept
    { return vptradd(start, pgs->size() * PAGE_SIZE); }
    constexpr bool is_kernel_space() const noexcept
    { return attr.system; }
    constexpr bool is_avail(void* ostart, void* oend) const noexcept
    {
        void* m_start = start;
        void* m_end = end();

        return (ostart >= m_end || oend <= m_start);
    }

    void append_page(pd_t pd, const page& pg, uint32_t attr, bool priv);

    /**
     * @brief Splits the memory block at the specified address.
     * 
     * @param addr The address at which the memory block will be split.
     * @return The new memory block created after splitting.
     */
    mm split(void* addr);

    constexpr bool operator<(const mm& rhs) const noexcept
    { return end() <= rhs.start; }
    constexpr bool operator<(void* rhs) const noexcept
    { return end() <= rhs; }
    friend constexpr bool operator<(void* lhs, const mm& rhs) noexcept
    { return lhs < rhs.start; }
};

class mm_list {
private:
    struct comparator {
        constexpr bool operator()(const mm& lhs, const mm& rhs) const noexcept
        { return lhs < rhs; }
        constexpr bool operator()(const mm& lhs, void* rhs) const noexcept
        { return lhs < rhs; }
        constexpr bool operator()(void* lhs, const mm& rhs) const noexcept
        { return lhs < rhs; }
    };

public:
    using list_type = std::set<mm, comparator,
        types::allocator_adapter<mm, types::kernel_ident_allocator>>;
    using iterator = list_type::iterator;
    using const_iterator = list_type::const_iterator;

public:
    static inline mm_list* s_kernel_mms;

private:
    list_type m_areas;
    page_t m_pd;
    mm* m_brk {};

public:
    // for system initialization only
    explicit constexpr mm_list(page_t pd)
        : m_pd(pd) { }

    // default constructor copies kernel_mms
    explicit mm_list();
    // copies kernel_mms and mirrors user space
    explicit mm_list(const mm_list& other);

    constexpr mm_list(mm_list&& v)
        : m_areas(std::move(v.m_areas))
        , m_pd(std::exchange(v.m_pd, 0)) { }

    ~mm_list();
    void switch_pd() const;

    int register_brk(void* addr);
    void* set_brk(void* addr);

    void* find_avail(void* hint, size_t len, bool priv) const;

    int unmap(void* start, size_t len, bool priv);

    constexpr mm& addarea(void* start, bool w, bool system)
    {
        auto [ iter, inserted ] = m_areas.emplace(mm {
            .start = start,
            .attr {
                .write = w,
                .system = system,
                .mapped = 0,
            },
            .pgs = types::_new<types::kernel_ident_allocator, mm::pages_vector>(),
        });
        assert(inserted);
        return *iter;
    }

    mm& add_empty_area(void* start, std::size_t page_count,
        uint32_t page_attr, bool w, bool system);

    constexpr void clear_user()
    {
        for (auto iter = m_areas.begin(); iter != m_areas.end(); ) {
            if (iter->is_kernel_space()) {
                ++iter;
                continue;
            }

            this->unmap(*iter);
            iter = m_areas.erase(iter);
        }
        m_brk = nullptr;
    }

    inline void unmap(mm& area)
    {
        int i = 0;

        // TODO:
        // if there are more than 4 pages, calling invlpg
        // should be faster. otherwise, we use movl cr3
        // bool should_invlpg = (area->pgs->size() > 4);

        for (auto& pg : *area.pgs) {
            kernel::paccess pa(pg.pg_pteidx >> 12);
            auto pt = (pt_t)pa.ptr();
            assert(pt);
            auto* pte = *pt + (pg.pg_pteidx & 0xfff);
            pte->v = 0;

            free_page(&pg);

            invalidate_tlb((uint32_t)area.start + (i++) * PAGE_SIZE);
        }
        types::pdelete<types::kernel_ident_allocator>(area.pgs);
    }

    constexpr mm* find(void* lp)
    {
<<<<<<< HEAD
        auto iter = m_areas.find(lp);
        if (iter == m_areas.end())
            return nullptr;
        return &*iter;
    }
    constexpr const mm* find(void* lp) const
    {
        auto iter = m_areas.find(lp);
        if (iter == m_areas.end())
            return nullptr;
        return &*iter;
=======
        for (auto iter = this->begin(); iter != this->end(); ++iter) {
            void* start = iter->start;
            void* end = iter->end();

            if (start == end && lp == start)
                return iter;

            if (lp >= start && lp < end)
                return iter;
        }

        return this->end();
>>>>>>> 4cf6746d
    }

    constexpr bool is_avail(void* start, size_t len) const noexcept
    {
        start = align_down<12>(start);
        len = vptrdiff(align_up<12>(vptradd(start, len)), start);
        for (const auto& area : m_areas) {
            if (!area.is_avail(start, vptradd(start, len)))
                return false;
        }
        return true;
    }

    constexpr bool is_avail(void* addr) const
    {
        auto iter = m_areas.find(addr);
        return iter == m_areas.end();
    }
};

} // namespace memory

} // namespace kernel

// global variables
inline page empty_page;
// --------------------------------

// inline constexpr page* lto_page(mm* mm_area, void* l_ptr)
// {
//     size_t offset = vptrdiff(l_ptr, mm_area->start);
//     return &mm_area->pgs->at(offset / PAGE_SIZE);
// }
// inline constexpr page_t to_page(pptr_t ptr)
// {
//     return ptr >> 12;
// }
// inline constexpr size_t to_pdi(page_t pg)
// {
//     return pg >> 10;
// }
// inline constexpr size_t to_pti(page_t pg)
// {
//     return pg & (1024 - 1);
// }
// inline constexpr pptr_t to_pp(page_t p)
// {
//     return p << 12;
// }
constexpr size_t v_to_pdi(void* addr)
{
    return std::bit_cast<uint32_t>(addr) >> 22;
}
constexpr size_t v_to_pti(void* addr)
{
    return (std::bit_cast<uint32_t>(addr) >> 12) & 0x3ff;
}
// inline constexpr pte_t* to_pte(pt_t pt, page_t pg)
// {
//     return *pt + to_pti(pg);
// }
// inline void* to_vp(page_t pg)
// {
//     return ptovp(to_pp(pg));
// }
// inline pd_t to_pd(page_t pg)
// {
//     return reinterpret_cast<pd_t>(to_vp(pg));
// }
// inline pt_t to_pt(page_t pg)
// {
//     return reinterpret_cast<pt_t>(to_vp(pg));
// }
// inline pt_t to_pt(pde_t* pde)
// {
//     return to_pt(pde->in.pt_page);
// }
// inline pde_t* to_pde(pd_t pd, void* addr)
// {
//     return *pd + lto_pdi((pptr_t)addr);
// }
// inline pte_t* to_pte(pt_t pt, void* addr)
// {
//     return *pt + lto_pti((pptr_t)addr);
// }
// inline pte_t* to_pte(pde_t* pde, void* addr)
// {
//     return to_pte(to_pt(pde), addr);
// }
// inline pte_t* to_pte(pd_t pd, void* addr)
// {
//     return to_pte(to_pde(pd, addr), addr);
// }
// inline pte_t* to_pte(pde_t* pde, page_t pg)
// {
//     return to_pte(to_pt(pde), pg);
// }<|MERGE_RESOLUTION|>--- conflicted
+++ resolved
@@ -125,11 +125,7 @@
     paccess(paccess&&) = delete;
     paccess& operator=(paccess&&) = delete;
 
-<<<<<<< HEAD
     constexpr explicit paccess(page_t pg, bool cached = true)
-=======
-    inline explicit paccess(page_t pg)
->>>>>>> 4cf6746d
         : m_pg(pg)
     {
         m_ptr = pmap(pg, cached);
@@ -299,7 +295,6 @@
 
     constexpr mm* find(void* lp)
     {
-<<<<<<< HEAD
         auto iter = m_areas.find(lp);
         if (iter == m_areas.end())
             return nullptr;
@@ -311,20 +306,6 @@
         if (iter == m_areas.end())
             return nullptr;
         return &*iter;
-=======
-        for (auto iter = this->begin(); iter != this->end(); ++iter) {
-            void* start = iter->start;
-            void* end = iter->end();
-
-            if (start == end && lp == start)
-                return iter;
-
-            if (lp >= start && lp < end)
-                return iter;
-        }
-
-        return this->end();
->>>>>>> 4cf6746d
     }
 
     constexpr bool is_avail(void* start, size_t len) const noexcept
