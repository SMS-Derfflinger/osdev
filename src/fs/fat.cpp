#include <assert.h>
#include <ctype.h>
#include <fs/fat.hpp>
#include <kernel/mem.h>
#include <kernel/mm.hpp>
#include <kernel/vfs.hpp>
#include <stdint.h>
#include <stdio.h>
#include <types/allocator.hpp>
#include <types/hash_map.hpp>
#include <types/status.h>

#define VFAT_FILENAME_LOWERCASE (0x08)
#define VFAT_EXTENSION_LOWERCASE (0x10)

namespace fs::fat {
// buf MUST be larger than 512 bytes
inline void fat32::_raw_read_sector(void* buf, uint32_t sector_no)
{
    size_t n = vfs_read(
        device,
        (char*)buf,
        SECTOR_SIZE,
        sector_no * SECTOR_SIZE,
        SECTOR_SIZE);
    assert(n == SECTOR_SIZE);
}

// buf MUST be larger than 4096 bytes
inline void fat32::_raw_read_cluster(void* buf, cluster_t no)
{
    // data cluster start from cluster #2
    no -= 2;
    for (int i = 0; i < sectors_per_cluster; ++i) {
        // skip reserved sectors
        _raw_read_sector((char*)buf + SECTOR_SIZE * i, data_region_offset + no * sectors_per_cluster + i);
    }
}

char* fat32::read_cluster(cluster_t no)
{
    auto iter = buf.find(no);
    if (iter) {
        auto [ idx, buf ] = *iter;
        ++buf.ref;
        return buf.data;
    }
    auto* data = new char[sectors_per_cluster * SECTOR_SIZE];
    _raw_read_cluster(data, no);
    buf.emplace(no,
        buf_object {
            data,
            1,
            // false,
        });
    return data;
}

void fat32::release_cluster(cluster_t no)
{
    auto iter = buf.find(no);
    if (iter)
        --iter->second.ref;
}

int fat32::inode_readdir(fs::inode* dir, size_t offset, const fs::vfs::filldir_func& filldir)
{
    cluster_t next = cl(dir);
    for (size_t i = 0; i < (offset / (sectors_per_cluster * SECTOR_SIZE)); ++i) {
        if (next >= EOC)
            return 0;
        next = fat[next];
    }
    size_t nread = 0;
    do {
        char* buf = read_cluster(next);
        auto* d = reinterpret_cast<directory_entry*>(buf) + (offset % (sectors_per_cluster * SECTOR_SIZE)) / sizeof(directory_entry);
        offset = 0;
        auto* end = d + (sectors_per_cluster * SECTOR_SIZE / sizeof(directory_entry));
        for (; d < end && d->filename[0]; ++d) {
            if (d->attributes.volume_label) {
                nread += sizeof(directory_entry);
                continue;
            }

            ino_t ino = _rearrange(d);
            auto* ind = get_inode(ino);
            if (!ind) {
                mode_t mode = 0777;
                if (d->attributes.subdir)
                    mode |= S_IFDIR;
                else
                    mode |= S_IFREG;
                ind = cache_inode(d->size, ino, mode, 0, 0);
            }

            types::string<> fname;
            for (int i = 0; i < 8; ++i) {
                if (d->filename[i] == ' ')
                    break;
                if (d->_reserved & VFAT_FILENAME_LOWERCASE)
                    fname += tolower(d->filename[i]);
                else
                    fname += toupper(d->filename[i]);
            }
            if (d->extension[0] != ' ')
                fname += '.';
            for (int i = 1; i < 3; ++i) {
                if (d->extension[i] == ' ')
                    break;
                if (d->_reserved & VFAT_EXTENSION_LOWERCASE)
                    fname += tolower(d->extension[i]);
                else
                    fname += toupper(d->extension[i]);
            }
            auto ret = filldir(fname.c_str(), 0, ind->ino, ind->mode & S_IFMT);

            if (ret != GB_OK) {
                release_cluster(next);
                return nread;
            }

            nread += sizeof(directory_entry);
        }
        release_cluster(next);
        next = fat[next];
    } while (next < EOC);
    return nread;
}

fat32::fat32(inode* _device)
    : device(_device)
    , label { 0 }
{
    auto* buf = new char[SECTOR_SIZE];
    _raw_read_sector(buf, 0);

    auto* info = reinterpret_cast<ext_boot_sector*>(buf);

    sector_cnt = info->sectors_cnt;
    sectors_per_fat = info->sectors_per_fat;
    sectors_per_cluster = info->old.sectors_per_cluster;
    serial_number = info->serial_number;
    root_dir = info->root_directory;
    reserved_sectors = info->old.reserved_sectors;
    fat_copies = info->old.fat_copies;

    data_region_offset = reserved_sectors + fat_copies * sectors_per_fat;
    fat = (cluster_t*)new char[SECTOR_SIZE * sectors_per_fat];
    // TODO: optimize
    for (uint32_t i = 0; i < 4; ++i)
        _raw_read_sector((char*)fat + i * SECTOR_SIZE, reserved_sectors + i);
    for (uint32_t i = 4; i < sectors_per_fat; ++i)
        memset((char*)fat + i * SECTOR_SIZE, 0x00, SECTOR_SIZE);

    int i = 0;
    while (i < 11 && info->label[i] != 0x20) {
        label[i] = info->label[i];
        ++i;
    }
    label[i] = 0x00;

    _raw_read_sector(buf, info->fs_info_sector);

    auto* fsinfo = reinterpret_cast<fs_info_sector*>(buf);
    free_clusters = fsinfo->free_clusters;
    next_free_cluster_hint = fsinfo->next_free_cluster;

    delete[] buf;

    size_t _root_dir_clusters = 1;
    cluster_t next = root_dir;
    while ((next = fat[next]) < EOC)
        ++_root_dir_clusters;
    auto* n = cache_inode(
        _root_dir_clusters * sectors_per_cluster * SECTOR_SIZE,
        root_dir, S_IFDIR | 0777, 0, 0);
    register_root_node(n);
}

fat32::~fat32()
{
    delete[]((char*)fat);
}

size_t fat32::inode_read(inode* file, char* buf, size_t buf_size, size_t offset, size_t n)
{
    cluster_t next = cl(file);
    uint32_t cluster_size = SECTOR_SIZE * sectors_per_cluster;
    size_t orig_n = n;

    do {
        if (offset == 0) {
            if (n > cluster_size) {
                auto* data = read_cluster(next);
                memcpy(buf, data, cluster_size);
                release_cluster(next);

                buf_size -= cluster_size;
                buf += cluster_size;
                n -= cluster_size;
            } else {
                auto* data = read_cluster(next);
                auto read = _write_buf_n(buf, buf_size, data, n);
                release_cluster(next);

                return orig_n - n + read;
            }
        } else {
            if (offset > cluster_size) {
                offset -= cluster_size;
            } else {
                auto* data = read_cluster(next);

                auto to_read = cluster_size - offset;
                if (to_read > n)
                    to_read = n;

                auto read = _write_buf_n(buf, buf_size, data + offset, to_read);
                buf += read;
                n -= read;

                release_cluster(next);
                if (read != to_read) {
                    return orig_n - n;
                }

                offset = 0;
            }
        }
        next = fat[next];
    } while (n && next < EOC);

    return orig_n - n;
}

<<<<<<< HEAD
int fat32::inode_stat(dentry* ent, statx* st, unsigned int mask)
{
    st->stx_mask = 0;
    if (mask & STATX_SIZE) {
        st->stx_size = ent->ind->size;
        st->stx_mask |= STATX_SIZE;
    }
    
    if (mask & STATX_BLOCKS) {
        st->stx_blocks = align_up<12>(ent->ind->size) / 512;
        st->stx_blksize = 4096;
        st->stx_mask |= STATX_BLOCKS;
    }

    st->stx_mode = 0;
    if (mask & STATX_MODE) {
        st->stx_mode |= ent->ind->mode & ~S_IFMT;
        st->stx_mask |= STATX_MODE;
    }

    if (mask & STATX_TYPE) {
        st->stx_mode |= ent->ind->mode & S_IFMT;
        st->stx_mask |= STATX_TYPE;
    }

    if (mask & STATX_INO) {
        st->stx_ino = ent->ind->ino;
        st->stx_mask |= STATX_INO;
    }

    if (mask & STATX_UID) {
        st->stx_uid = ent->ind->uid;
        st->stx_mask |= STATX_UID;
    }

    if (mask & STATX_GID) {
        st->stx_gid = ent->ind->gid;
        st->stx_mask |= STATX_GID;
    }

=======
int fat32::inode_stat(inode* ind, user_stat* st)
{
    memset(st, 0x00, sizeof(user_stat));
    st->st_mode = ind->perm;
    st->st_dev = device->fs->inode_devid(device);
    st->st_nlink = ind->flags.in.directory ? 2 : 1;
    st->st_size = ind->size;
    st->st_blksize = 4096;
    st->st_blocks = (ind->size + 511) / 512;
    st->st_ino = ind->ino;
>>>>>>> 4cf6746d
    return GB_OK;
}

} // namespace fs::fat<|MERGE_RESOLUTION|>--- conflicted
+++ resolved
@@ -234,8 +234,7 @@
     return orig_n - n;
 }
 
-<<<<<<< HEAD
-int fat32::inode_stat(dentry* ent, statx* st, unsigned int mask)
+int fat32::inode_statx(dentry* ent, statx* st, unsigned int mask)
 {
     st->stx_mask = 0;
     if (mask & STATX_SIZE) {
@@ -275,18 +274,21 @@
         st->stx_mask |= STATX_GID;
     }
 
-=======
-int fat32::inode_stat(inode* ind, user_stat* st)
-{
-    memset(st, 0x00, sizeof(user_stat));
-    st->st_mode = ind->perm;
+    return GB_OK;
+}
+
+int fat32::inode_stat(dentry* dent, struct stat* st)
+{
+    auto* ind = dent->ind;
+
+    memset(st, 0x00, sizeof(struct stat));
+    st->st_mode = ind->mode;
     st->st_dev = device->fs->inode_devid(device);
-    st->st_nlink = ind->flags.in.directory ? 2 : 1;
+    st->st_nlink = S_ISDIR(ind->mode) ? 2 : 1;
     st->st_size = ind->size;
     st->st_blksize = 4096;
     st->st_blocks = (ind->size + 511) / 512;
     st->st_ino = ind->ino;
->>>>>>> 4cf6746d
     return GB_OK;
 }
 
