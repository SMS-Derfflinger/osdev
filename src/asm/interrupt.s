.code32

.text

# TODO: stack alignment
.globl int6
.type  int6 @function
int6:
    pushal
    call int6_handler
    popal

    iret

# TODO: stack alignment
.globl int8
.type  int8 @function
int8:
    nop
    iret

# TODO: stack alignment
.globl int13
.type  int13 @function
int13:
    pushal
    call int13_handler
    popal

# remove the 32bit error code from stack
    addl $4, %esp
    iret

.globl int14
.type  int14 @function
int14:
    # push general purpose registers
    pushal

    # save %cr2
    movl %cr2, %eax
    pushl %eax

<<<<<<< HEAD
    # save current esp (also pointer to struct int14_data)
    mov %esp, %ebx

    # align stack to 16byte boundary
    and $0xfffffff0, %esp

    # save mmx registers
    subl $512, %esp
    fxsave (%esp)

    # push *data
    sub $16, %esp
    mov %ebx, (%esp)

    call int14_handler

    # restore mmx registers
    fxrstor 16(%esp)
=======
    # stack alignment and push *data
    movl %esp, %eax
    subl $0x210, %esp
    andl $0xfffffff0, %esp
    movl %eax, (%esp)
    movl %eax, 4(%esp)

    # save sse registers
    fxsave 16(%esp)

    call int14_handler

    # restore sse registers
    fxrstor 16(%esp)

    # restore stack
    movl 4(%esp), %esp
>>>>>>> 4cf6746d

    # restore stack and general purpose registers
    leal 4(%ebx), %esp
    popal

# remove the 32bit error code from stack
    addl $4, %esp
    iret

.globl irq0
irq0:
    pushal
    mov $0, %eax
    jmp irqstub
.globl irq1
irq1:
    pushal
    mov $1, %eax
    jmp irqstub
.globl irq2
irq2:
    pushal
    mov $2, %eax
    jmp irqstub
.globl irq3
irq3:
    pushal
    mov $3, %eax
    jmp irqstub
.globl irq4
irq4:
    pushal
    mov $4, %eax
    jmp irqstub
.globl irq5
irq5:
    pushal
    mov $5, %eax
    jmp irqstub
.globl irq6
irq6:
    pushal
    mov $6, %eax
    jmp irqstub
.globl irq7
irq7:
    pushal
    mov $7, %eax
    jmp irqstub
.globl irq8
irq8:
    pushal
    mov $8, %eax
    jmp irqstub
.globl irq9
irq9:
    pushal
    mov $9, %eax
    jmp irqstub
.globl irq10
irq10:
    pushal
    mov $10, %eax
    jmp irqstub
.globl irq11
irq11:
    pushal
    mov $11, %eax
    jmp irqstub
.globl irq12
irq12:
    pushal
    mov $12, %eax
    jmp irqstub
.globl irq13
irq13:
    pushal
    mov $13, %eax
    jmp irqstub
.globl irq14
irq14:
    pushal
    mov $14, %eax
    jmp irqstub
.globl irq15
irq15:
    pushal
    mov $15, %eax
    jmp irqstub

.globl irqstub
irqstub:
    # save current esp
    mov %esp, %ebx

    # align stack to 16byte boundary
    and $0xfffffff0, %esp

    # save mmx registers
    subl $512, %esp
    fxsave (%esp)

    # push irq number
    sub $16, %esp
    mov %eax, (%esp)

    call irq_handler

    # restore mmx registers
    fxrstor 16(%esp)

    # restore stack and general purpose registers
    mov %ebx, %esp
    popal

    iret

.globl syscall_stub
.type  syscall_stub @function
syscall_stub:
    pushal

    # stack alignment and push *data
    movl %esp, %eax
    subl $0x4, %esp
    andl $0xfffffff0, %esp
    movl %eax, (%esp)

    call syscall_entry

    # restore stack
    popl %esp

.globl _syscall_stub_fork_return
.type  _syscall_stub_fork_return @function
_syscall_stub_fork_return:
    popal
    iret

# parameters
# #1: uint32_t* curr_esp
# #2: uint32_t next_esp
.globl asm_ctx_switch
.type  asm_ctx_switch @function
asm_ctx_switch:
    movl 4(%esp), %ecx
    movl 8(%esp), %eax

    push $_ctx_switch_return
    push %ebx
    push %edi
    push %esi
    push %ebp
    pushfl

    movl %esp, (%ecx)
    movl %eax, %esp

    popfl
    pop %ebp
    pop %esi
    pop %edi
    pop %ebx

    ret

_ctx_switch_return:
    ret

.section .text.kinit

.globl asm_load_idt
.type  asm_load_idt @function
asm_load_idt:
    movl 4(%esp), %edx
    lidt (%edx)
    movl 8(%esp), %edx
    cmpl $0, %edx
    je asm_load_idt_skip
    sti
asm_load_idt_skip:
    ret<|MERGE_RESOLUTION|>--- conflicted
+++ resolved
@@ -41,44 +41,25 @@
     movl %cr2, %eax
     pushl %eax
 
-<<<<<<< HEAD
     # save current esp (also pointer to struct int14_data)
     mov %esp, %ebx
 
+    # allocate space for mmx registers and argument
+    subl $0x210, %esp
+
     # align stack to 16byte boundary
     and $0xfffffff0, %esp
 
     # save mmx registers
-    subl $512, %esp
-    fxsave (%esp)
-
-    # push *data
-    sub $16, %esp
+    fxsave 16(%esp)
+
+    # push (interrupt_stack*)data
     mov %ebx, (%esp)
 
     call int14_handler
 
     # restore mmx registers
     fxrstor 16(%esp)
-=======
-    # stack alignment and push *data
-    movl %esp, %eax
-    subl $0x210, %esp
-    andl $0xfffffff0, %esp
-    movl %eax, (%esp)
-    movl %eax, 4(%esp)
-
-    # save sse registers
-    fxsave 16(%esp)
-
-    call int14_handler
-
-    # restore sse registers
-    fxrstor 16(%esp)
-
-    # restore stack
-    movl 4(%esp), %esp
->>>>>>> 4cf6746d
 
     # restore stack and general purpose registers
     leal 4(%ebx), %esp
