--- conflicted
+++ resolved
@@ -258,12 +258,8 @@
             page->attr &= ~PAGE_COW;
             pte->in.p = 1;
             pte->in.a = 0;
-<<<<<<< HEAD
             pte->in.rw = mm_area->attr.write;
-=======
-            pte->in.rw = mm_area->attr.in.write;
             memory_fence;
->>>>>>> 4cf6746d
             return;
         }
         // duplicate the page
