--- conflicted
+++ resolved
@@ -58,31 +58,12 @@
         BorrowedArc::from_raw(IDLE_TASK.get().unwrap().as_ptr())
     }
 
-<<<<<<< HEAD
     pub unsafe fn set_idle(thread: Arc<Thread>) {
-        thread.prepare_kernel_stack(|kstack| {
-            let mut writer = kstack.get_writer();
-            writer.flags = 0x200;
-            writer.entry = idle_task;
-            writer.finish();
-        });
         // We don't wake the idle thread to prevent from accidentally being scheduled there.
+        thread.init(idle_task as *const () as usize);
 
         let old = IDLE_TASK.swap(NonNull::new(Arc::into_raw(thread) as *mut _));
         assert!(old.is_none(), "Idle task is already set");
-=======
-    pub(super) fn set_idle(thread: Arc<Thread>) {
-        // thread.prepare_kernel_stack(|kstack| {
-        //     let mut writer = kstack.get_writer();
-        //     writer.flags = 0x200;
-        //     writer.entry = idle_task;
-        //     writer.finish();
-        // });
-        // We don't wake the idle thread to prevent from accidentally being scheduled there.
-        thread.init(idle_task as usize);
-        // TODO!!!: Set per cpu variable.
-        unsafe { IDLE_TASK = Some(thread) };
->>>>>>> f048367b
     }
 
     pub unsafe fn set_current(thread: Arc<Thread>) {
@@ -201,7 +182,10 @@
 
 fn context_switch_light(from: &Arc<Thread>, to: &Arc<Thread>) {
     unsafe {
-        arch::TaskContext::switch_to(&mut *(from.get_context_mut_ptr()) ,&mut *(to.get_context_mut_ptr()));
+        arch::TaskContext::switch_to(
+            &mut *from.get_context_mut_ptr(),
+            &mut *to.get_context_mut_ptr(),
+        );
     }
 }
 
@@ -247,13 +231,19 @@
             Scheduler::set_current(next_thread);
         }
 
-        Thread::current().load_interrupt_stack();
-        Thread::current().load_thread_area32();
+        unsafe {
+            // SAFETY: We are in the idle task where preemption is disabled.
+            //         So we can safely load the thread area and interrupt stack.
+            Thread::current().load_interrupt_stack();
+            Thread::current().load_thread_area32();
+        }
 
         // TODO!!!: If the task comes from another cpu, we need to sync.
         //
         // The other cpu should see the changes of kernel stack of the target thread
         // made in this cpu.
+        //
+        // Can we find a better way other than `fence`s?
         fence(Ordering::SeqCst);
         context_switch_light(&Scheduler::idle_task(), &Thread::current());
         fence(Ordering::SeqCst);
