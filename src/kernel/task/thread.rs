use core::{
<<<<<<< HEAD
    cell::RefCell,
=======
    arch::{asm, naked_asm},
    cell::{RefCell, UnsafeCell},
>>>>>>> f048367b
    cmp,
    sync::atomic::{self, AtomicBool, AtomicU32},
};

use crate::{
    kernel::{
        arch::user::TLS, mem::MMList, terminal::Terminal, user::dataflow::CheckedUserPointer,
        vfs::FsContext,
    },
    prelude::*,
    sync::{preempt, CondVar, SpinGuard},
};

use alloc::{
    collections::{btree_map::BTreeMap, vec_deque::VecDeque},
    sync::{Arc, Weak},
};
use bindings::{ECHILD, EINTR, EPERM, ESRCH};
use lazy_static::lazy_static;

use crate::kernel::vfs::filearray::FileArray;

use super::{
    kstack, signal::{RaiseResult, Signal, SignalList}, KernelStack, Scheduler
};

use arch::{TaskContext, InterruptContext};

#[derive(Debug, Clone, Copy, PartialEq, Eq)]
pub enum ThreadState {
    Preparing,
    Running,
    Ready,
    Zombie,
    ISleep,
    USleep,
}

#[derive(Debug, Clone, Copy, PartialEq, Eq)]
pub enum WaitType {
    Exited(u32),
    Signaled(Signal),
    Stopped(Signal),
    Continued,
}

#[derive(Debug, Clone, Copy)]
pub struct WaitObject {
    pub pid: u32,
    pub code: WaitType,
}

impl WaitType {
    pub fn to_wstatus(self) -> u32 {
        match self {
            WaitType::Exited(status) => (status & 0xff) << 8,
            WaitType::Signaled(signal) if signal.is_coredump() => signal.to_signum() | 0x80,
            WaitType::Signaled(signal) => signal.to_signum(),
            WaitType::Stopped(signal) => 0x7f | (signal.to_signum() << 8),
            WaitType::Continued => 0xffff,
        }
    }
}

impl WaitObject {
    pub fn stopped(&self) -> Option<Signal> {
        if let WaitType::Stopped(signal) = self.code {
            Some(signal)
        } else {
            None
        }
    }

    pub fn is_continue(&self) -> bool {
        matches!(self.code, WaitType::Continued)
    }
}

#[derive(Debug)]
struct SessionInner {
    /// Foreground process group
    foreground: Weak<ProcessGroup>,
    control_terminal: Option<Arc<Terminal>>,
    groups: BTreeMap<u32, Weak<ProcessGroup>>,
}

#[derive(Debug)]
pub struct Session {
    sid: u32,
    leader: Weak<Process>,

    inner: Spin<SessionInner>,
}

#[derive(Debug)]
pub struct ProcessGroup {
    pgid: u32,
    leader: Weak<Process>,
    session: Weak<Session>,

    processes: Spin<BTreeMap<u32, Weak<Process>>>,
}

#[derive(Debug)]
struct ProcessInner {
    /// Parent process
    ///
    /// Parent process must be valid during the whole life of the process.
    /// The only case that parent process may be `None` is when this is the init process
    /// or the process is kernel thread.
    parent: Option<Arc<Process>>,

    /// Process group
    pgroup: Arc<ProcessGroup>,

    /// Session
    session: Arc<Session>,

    /// Children list
    children: BTreeMap<u32, Weak<Thread>>,

    /// Thread list
    threads: BTreeMap<u32, Weak<Thread>>,
}

#[derive(Debug)]
pub struct WaitList {
    wait_procs: Spin<VecDeque<WaitObject>>,
    cv_wait_procs: CondVar,
    process: Weak<Process>,
}

pub struct NotifyBatch<'waitlist, 'cv, 'process> {
    wait_procs: SpinGuard<'waitlist, VecDeque<WaitObject>>,
    cv: &'cv CondVar,
    process: &'process Weak<Process>,
    needs_notify: bool,
}

pub struct Entry<'waitlist, 'cv> {
    wait_procs: SpinGuard<'waitlist, VecDeque<WaitObject>>,
    cv: &'cv CondVar,
    want_stop: bool,
    want_continue: bool,
}

pub struct DrainExited<'waitlist> {
    wait_procs: SpinGuard<'waitlist, VecDeque<WaitObject>>,
}

#[derive(Debug)]
pub struct Process {
    /// Process id
    ///
    /// This should never change during the life of the process.
    pub pid: u32,

    pub wait_list: WaitList,
    pub mm_list: Arc<MMList>,
    inner: Spin<ProcessInner>,
}

impl PartialOrd for Process {
    fn partial_cmp(&self, other: &Self) -> Option<cmp::Ordering> {
        self.pid.partial_cmp(&other.pid)
    }
}

impl Ord for Process {
    fn cmp(&self, other: &Self) -> cmp::Ordering {
        self.pid.cmp(&other.pid)
    }
}

impl PartialEq for Process {
    fn eq(&self, other: &Self) -> bool {
        self.pid == other.pid
    }
}

impl Eq for Process {}

#[derive(Debug)]
struct ThreadInner {
    /// Thread name
    name: Arc<[u8]>,

    /// Thread TLS
    tls: Option<TLS>,

    /// User pointer
    /// Store child thread's tid when child thread returns to user space.
    set_child_tid: usize,
}

pub struct Thread {
    pub tid: u32,
    pub process: Arc<Process>,

    pub files: Arc<FileArray>,
    pub fs_context: Arc<FsContext>,

    pub signal_list: SignalList,

    /// Thread state for scheduler use.
    pub state: Spin<ThreadState>,

<<<<<<< HEAD
    pub oncpu: AtomicBool,
=======
    /// Thread context
    pub context: UnsafeCell<TaskContext>,
>>>>>>> f048367b

    /// Kernel stack
    /// Never access this directly.
    ///
    /// We can only touch kernel stack when the process is neither running nor sleeping.
    /// AKA, the process is in the ready queue and will return to `schedule` context.
    kstack: RefCell<KernelStack>,
    
    inner: Spin<ThreadInner>,
}

impl PartialOrd for Thread {
    fn partial_cmp(&self, other: &Self) -> Option<cmp::Ordering> {
        self.tid.partial_cmp(&other.tid)
    }
}

impl Ord for Thread {
    fn cmp(&self, other: &Self) -> cmp::Ordering {
        self.tid.cmp(&other.tid)
    }
}

impl PartialEq for Thread {
    fn eq(&self, other: &Self) -> bool {
        self.tid == other.tid
    }
}

impl Eq for Thread {}

#[repr(transparent)]
#[derive(Debug, Clone, Copy)]
pub struct UserDescriptorFlags(u32);

#[repr(C)]
#[derive(Debug, Clone, Copy)]
pub struct UserDescriptor {
    entry: u32,
    base: u32,
    limit: u32,
    flags: UserDescriptorFlags,
}

pub struct ProcessList {
    init: Arc<Process>,
    threads: Spin<BTreeMap<u32, Arc<Thread>>>,
    processes: Spin<BTreeMap<u32, Weak<Process>>>,
    pgroups: Spin<BTreeMap<u32, Weak<ProcessGroup>>>,
    sessions: Spin<BTreeMap<u32, Weak<Session>>>,
}

impl Session {
    fn new(sid: u32, leader: Weak<Process>) -> Arc<Self> {
        Arc::new(Self {
            sid,
            leader,
            inner: Spin::new(SessionInner {
                foreground: Weak::new(),
                control_terminal: None,
                groups: BTreeMap::new(),
            }),
        })
    }

    fn add_member(&self, pgroup: &Arc<ProcessGroup>) {
        self.inner
            .lock()
            .groups
            .insert(pgroup.pgid, Arc::downgrade(pgroup));
    }

    pub fn foreground_pgid(&self) -> Option<u32> {
        self.inner.lock().foreground.upgrade().map(|fg| fg.pgid)
    }

    /// Set the foreground process group.
    pub fn set_foreground_pgid(&self, pgid: u32) -> KResult<()> {
        let mut inner = self.inner.lock();
        let group = inner.groups.get(&pgid);

        if let Some(group) = group {
            inner.foreground = group.clone();
            Ok(())
        } else {
            // TODO!!!: Check if the process group is valid.
            //          We assume that the process group is valid for now.
            Err(EPERM)
        }
    }

    /// Only session leaders can set the control terminal.
    /// Make sure we've checked that before calling this function.
    pub fn set_control_terminal(
        self: &Arc<Self>,
        terminal: &Arc<Terminal>,
        forced: bool,
    ) -> KResult<()> {
        let mut inner = self.inner.lock();
        if let Some(_) = inner.control_terminal.as_ref() {
            if let Some(session) = terminal.session().as_ref() {
                if session.sid == self.sid {
                    return Ok(());
                }
            }
            return Err(EPERM);
        }
        terminal.set_session(self, forced)?;
        inner.control_terminal = Some(terminal.clone());
        inner.foreground = Arc::downgrade(&Thread::current().process.pgroup());
        Ok(())
    }

    /// Drop the control terminal reference inside the session.
    /// DO NOT TOUCH THE TERMINAL'S SESSION FIELD.
    pub fn drop_control_terminal(&self) -> Option<Arc<Terminal>> {
        let mut inner = self.inner.lock();
        inner.foreground = Weak::new();
        inner.control_terminal.take()
    }

    pub fn raise_foreground(&self, signal: Signal) {
        if let Some(fg) = self.inner.lock().foreground.upgrade() {
            fg.raise(signal);
        }
    }
}

impl ProcessGroup {
    fn new_for_init(pgid: u32, leader: Weak<Process>, session: Weak<Session>) -> Arc<Self> {
        Arc::new(Self {
            pgid,
            leader: leader.clone(),
            session,
            processes: Spin::new(BTreeMap::from([(pgid, leader)])),
        })
    }

    fn new(leader: &Arc<Process>, session: &Arc<Session>) -> Arc<Self> {
        let pgroup = Arc::new(Self {
            pgid: leader.pid,
            leader: Arc::downgrade(leader),
            session: Arc::downgrade(session),
            processes: Spin::new(BTreeMap::from([(leader.pid, Arc::downgrade(leader))])),
        });

        session.add_member(&pgroup);
        pgroup
    }
}

impl Drop for Thread {
    fn drop(&mut self) {
        let mut process = self.process.inner.lock();

        process.threads.remove(&self.tid);
        if let Some(parent) = &process.parent {
            parent.inner.lock().children.remove(&self.tid);
        }
    }
}

impl Drop for Process {
    fn drop(&mut self) {
        let inner = self.inner.lock();
        assert!(inner.children.is_empty());

        inner.pgroup.processes.lock().remove(&self.pid);
        ProcessList::get().processes.lock().remove(&self.pid);
    }
}

impl Drop for ProcessGroup {
    fn drop(&mut self) {
        if let Some(session) = self.session.upgrade() {
            session.inner.lock().groups.remove(&self.pgid);
        }
    }
}

lazy_static! {
    static ref GLOBAL_PROC_LIST: ProcessList = unsafe {
        let init_process = Process::new_for_init(1, None);
        let init_thread = Thread::new_for_init(b"[kernel kinit]".as_slice().into(), &init_process);
        Scheduler::set_current(init_thread.clone());

        let idle_process = Process::new_for_init(0, None);
        let idle_thread =
            Thread::new_for_init(b"[kernel idle#BS]".as_slice().into(), &idle_process);
        Scheduler::set_idle(idle_thread.clone());

        let init_session_weak = Arc::downgrade(&init_process.inner.lock().session);
        let init_pgroup_weak = Arc::downgrade(&init_process.inner.lock().pgroup);

        ProcessList {
            sessions: Spin::new(BTreeMap::from([(1, init_session_weak)])),
            pgroups: Spin::new(BTreeMap::from([(1, init_pgroup_weak)])),
            threads: Spin::new(BTreeMap::from([
                (1, init_thread.clone()),
                (0, idle_thread.clone()),
            ])),
            processes: Spin::new(BTreeMap::from([
                (1, Arc::downgrade(&init_process)),
                (0, Arc::downgrade(&idle_process)),
            ])),
            init: init_process,
        }
    };
}
impl ProcessList {
    pub fn get() -> &'static Self {
        &GLOBAL_PROC_LIST
    }

    pub fn add_session(&self, session: &Arc<Session>) {
        self.sessions
            .lock()
            .insert(session.sid, Arc::downgrade(session));
    }

    pub fn add_pgroup(&self, pgroup: &Arc<ProcessGroup>) {
        self.pgroups
            .lock()
            .insert(pgroup.pgid, Arc::downgrade(pgroup));
    }

    pub fn add_process(&self, process: &Arc<Process>) {
        self.processes
            .lock()
            .insert(process.pid, Arc::downgrade(process));
    }

    pub fn add_thread(&self, thread: &Arc<Thread>) {
        self.threads.lock().insert(thread.tid, thread.clone());
    }

    pub fn kill_current(signal: Signal) -> ! {
        ProcessList::get().do_kill_process(&Thread::current().process, WaitType::Signaled(signal));
        Scheduler::schedule_noreturn()
    }

    // TODO!!!!!!: Reconsider this
    fn remove(&self, tid: u32) {
        if let None = self.threads.lock().remove(&tid) {
            panic!("Thread {} not found", tid);
        }
    }

    pub fn try_find_process(&self, pid: u32) -> Option<Arc<Process>> {
        self.processes.lock().get(&pid).and_then(Weak::upgrade)
    }

    pub fn try_find_thread(&self, tid: u32) -> Option<Arc<Thread>> {
        self.threads.lock().get(&tid).cloned()
    }

    pub fn try_find_pgroup(&self, pgid: u32) -> Option<Arc<ProcessGroup>> {
        self.pgroups.lock().get(&pgid).and_then(Weak::upgrade)
    }

    pub fn try_find_session(&self, sid: u32) -> Option<Arc<Session>> {
        self.sessions.lock().get(&sid).and_then(Weak::upgrade)
    }

    /// Make the process a zombie and notify the parent.
    pub fn do_kill_process(&self, process: &Arc<Process>, status: WaitType) {
        if &self.init == process {
            panic!("init exited");
        }

        preempt::disable();

        let mut inner = process.inner.lock();
        // TODO!!!!!!: When we are killing multiple threads, we need to wait until all
        // the threads are stopped then proceed.
        for thread in inner.threads.values().map(|t| t.upgrade().unwrap()) {
            assert!(&thread == Thread::current().as_ref());
            Scheduler::get().lock().set_zombie(&thread);
            thread.files.close_all();
        }

        // If we are the session leader, we should drop the control terminal.
        if inner.session.sid == process.pid {
            if let Some(terminal) = inner.session.drop_control_terminal() {
                terminal.drop_session();
            }
        }

        // Unmap all user memory areas
        process.mm_list.clear_user();

        // Make children orphans (adopted by init)
        {
            let mut init_inner = self.init.inner.lock();

            inner.children.retain(|_, child| {
                let child = child.upgrade().unwrap();
                let mut child_inner = child.process.inner.lock();
                if child_inner.parent.as_ref().unwrap() == &self.init {
                    return false;
                }

                child_inner.parent = Some(self.init.clone());
                init_inner.add_child(&child);

                false
            });
        }

        let mut init_notify = self.init.wait_list.notify_batch();
        process
            .wait_list
            .drain_exited()
            .into_iter()
            .for_each(|item| init_notify.notify(item));
        init_notify.finish();

        inner.parent.as_ref().unwrap().wait_list.notify(WaitObject {
            pid: process.pid,
            code: status,
        });

        preempt::enable();
    }
}

impl ProcessGroup {
    fn add_member(&self, process: &Arc<Process>) {
        self.processes
            .lock()
            .insert(process.pid, Arc::downgrade(process));
    }

    fn remove_member(&self, pid: u32) {
        self.processes.lock().remove(&pid);
    }

    pub fn raise(&self, signal: Signal) {
        let processes = self.processes.lock();
        for process in processes.values().map(|p| p.upgrade().unwrap()) {
            process.raise(signal);
        }
    }
}

impl ProcessInner {
    fn add_child(&mut self, child: &Arc<Thread>) {
        self.children.insert(child.tid, Arc::downgrade(child));
    }

    fn add_thread(&mut self, thread: &Arc<Thread>) {
        self.threads.insert(thread.tid, Arc::downgrade(thread));
    }
}

/// PID 0 and 1 is created manually so we start from 2.
static NEXT_PID: AtomicU32 = AtomicU32::new(2);
impl Process {
    fn alloc_pid() -> u32 {
        NEXT_PID.fetch_add(1, atomic::Ordering::Relaxed)
    }

    pub fn new_cloned(other: &Arc<Self>) -> Arc<Self> {
        let other_inner = other.inner.lock();

        let process = Arc::new_cyclic(|weak| Self {
            pid: Self::alloc_pid(),
            wait_list: WaitList::new(weak.clone()),
            mm_list: MMList::new_cloned(&other.mm_list),
            inner: Spin::new(ProcessInner {
                pgroup: other_inner.pgroup.clone(),
                session: other_inner.session.clone(),
                children: BTreeMap::new(),
                threads: BTreeMap::new(),
                parent: Some(other.clone()),
            }),
        });

        ProcessList::get().add_process(&process);
        other_inner.pgroup.add_member(&process);
        process
    }

    unsafe fn new_for_init(pid: u32, parent: Option<Arc<Self>>) -> Arc<Self> {
        let process = Arc::new_cyclic(|weak| {
            let session = Session::new(pid, weak.clone());
            let pgroup = ProcessGroup::new_for_init(pid, weak.clone(), Arc::downgrade(&session));

            session.add_member(&pgroup);
            Self {
                pid,
                wait_list: WaitList::new(weak.clone()),
                mm_list: MMList::new(),
                inner: Spin::new(ProcessInner {
                    parent,
                    pgroup,
                    session,
                    children: BTreeMap::new(),
                    threads: BTreeMap::new(),
                }),
            }
        });

        process.inner.lock().pgroup.add_member(&process);
        process
    }

    pub fn raise(&self, signal: Signal) {
        let inner = self.inner.lock();
        for thread in inner.threads.values().map(|t| t.upgrade().unwrap()) {
            if let RaiseResult::Finished = thread.raise(signal) {
                break;
            }
        }
    }

    fn add_child(&self, child: &Arc<Thread>) {
        self.inner.lock().add_child(child);
    }

    fn add_thread(&self, thread: &Arc<Thread>) {
        self.inner.lock().add_thread(thread);
    }

    pub fn wait(
        &self,
        no_block: bool,
        trace_stop: bool,
        trace_continue: bool,
    ) -> KResult<Option<WaitObject>> {
        let mut waits = self.wait_list.entry(trace_stop, trace_continue);
        let wait_object = loop {
            if let Some(object) = waits.get() {
                break object;
            }

            if self.inner.lock().children.is_empty() {
                return Err(ECHILD);
            }

            if no_block {
                return Ok(None);
            }

            waits.wait()?;
        };

        if wait_object.stopped().is_some() || wait_object.is_continue() {
            Ok(Some(wait_object))
        } else {
            ProcessList::get().remove(wait_object.pid);
            Ok(Some(wait_object))
        }
    }

    /// Create a new session for the process.
    pub fn setsid(self: &Arc<Self>) -> KResult<u32> {
        let mut inner = self.inner.lock();
        // If there exists a session that has the same sid as our pid, we can't create a new
        // session. The standard says that we should create a new process group and be the
        // only process in the new process group and session.
        if ProcessList::get().try_find_session(self.pid).is_some() {
            return Err(EPERM);
        }
        inner.session = Session::new(self.pid, Arc::downgrade(self));
        ProcessList::get().add_session(&inner.session);

        inner.pgroup.remove_member(self.pid);
        inner.pgroup = ProcessGroup::new(self, &inner.session);
        ProcessList::get().add_pgroup(&inner.pgroup);

        Ok(inner.pgroup.pgid)
    }

    /// Set the process group id of the process to `pgid`.
    ///
    /// This function does the actual work.
    fn do_setpgid(self: &Arc<Self>, pgid: u32) -> KResult<()> {
        let mut inner = self.inner.lock();

        // Changing the process group of a session leader is not allowed.
        if inner.session.sid == self.pid {
            return Err(EPERM);
        }

        // Move us to an existing process group.
        if let Some(pgroup) = ProcessList::get().try_find_pgroup(pgid) {
            // Move the process to a process group in a different session in not allowed.
            if pgroup.session.upgrade().unwrap().sid != inner.session.sid {
                return Err(EPERM);
            }

            // If we are already in the process group, we are done.
            if pgroup.pgid == inner.pgroup.pgid {
                return Ok(());
            }

            inner.pgroup.remove_member(self.pid);
            inner.pgroup = pgroup;
        } else {
            // Create a new process group only if `pgid` matches our `pid`.
            if pgid != self.pid {
                return Err(EPERM);
            }

            inner.pgroup.remove_member(self.pid);
            inner.pgroup = ProcessGroup::new(self, &inner.session);
            ProcessList::get().add_pgroup(&inner.pgroup);
        }

        Ok(())
    }

    /// Set the process group id of the process `pid` to `pgid`.
    ///
    /// This function should be called on the process that issued the syscall in order to do
    /// permission checks.
    pub fn setpgid(self: &Arc<Self>, pid: u32, pgid: u32) -> KResult<()> {
        // We may set pgid of either the calling process or a child process.
        if pid == self.pid {
            self.do_setpgid(pgid)
        } else {
            let child = {
                // If `pid` refers to one of our children, the thread leaders must be
                // in out children list.
                let inner = self.inner.lock();
                let child = {
                    let child = inner.children.get(&pid);
                    child.and_then(Weak::upgrade).ok_or(ESRCH)?
                };

                // Changing the process group of a child is only allowed
                // if we are in the same session.
                if child.process.sid() != inner.session.sid {
                    return Err(EPERM);
                }

                child
            };

            // TODO: Check whether we, as a child, have already performed an `execve`.
            //       If so, we should return `Err(EACCES)`.
            child.process.do_setpgid(pgid)
        }
    }

    pub fn sid(&self) -> u32 {
        self.inner.lock().session.sid
    }

    pub fn pgid(&self) -> u32 {
        self.inner.lock().pgroup.pgid
    }

    pub fn session(&self) -> Arc<Session> {
        self.inner.lock().session.clone()
    }

    pub fn pgroup(&self) -> Arc<ProcessGroup> {
        self.inner.lock().pgroup.clone()
    }
}

impl UserDescriptorFlags {
    fn is_32bit_segment(&self) -> bool {
        self.0 & 0b1 != 0
    }

    fn contents(&self) -> u32 {
        self.0 & 0b110
    }

    fn is_read_exec_only(&self) -> bool {
        self.0 & 0b1000 != 0
    }

    fn is_limit_in_pages(&self) -> bool {
        self.0 & 0b10000 != 0
    }

    fn is_present(&self) -> bool {
        self.0 & 0b100000 == 0
    }

    fn is_usable(&self) -> bool {
        self.0 & 0b1000000 != 0
    }
}

impl Thread {
    pub unsafe fn new_for_init(name: Arc<[u8]>, process: &Arc<Process>) -> Arc<Self> {
        let thread = Arc::new(Self {
            tid: process.pid,
            process: process.clone(),
            files: FileArray::new_for_init(),
            fs_context: FsContext::new_for_init(),
            signal_list: SignalList::new(),
            kstack: RefCell::new(KernelStack::new()),
            context: UnsafeCell::new(TaskContext::new()),
            state: Spin::new(ThreadState::Preparing),
            oncpu: AtomicBool::new(false),
            inner: Spin::new(ThreadInner {
                name,
                tls: None,
                set_child_tid: 0,
            }),
        });

        process.add_thread(&thread);
        thread
    }

    pub fn new_cloned(other: &Self) -> Arc<Self> {
        let process = Process::new_cloned(&other.process);

        let other_state = other.state.lock();
        let other_inner = other.inner.lock();
        assert!(matches!(*other_state, ThreadState::Running));

        let signal_list = other.signal_list.clone();
        signal_list.clear_pending();

        let thread = Arc::new(Self {
            tid: process.pid,
            process: process.clone(),
            files: FileArray::new_cloned(&other.files),
            fs_context: FsContext::new_cloned(&other.fs_context),
            signal_list,
            kstack: RefCell::new(KernelStack::new()),
            context: UnsafeCell::new(TaskContext::new()),
            state: Spin::new(ThreadState::Preparing),
            oncpu: AtomicBool::new(false),
            inner: Spin::new(ThreadInner {
                name: other_inner.name.clone(),
                tls: other_inner.tls.clone(),
                set_child_tid: other_inner.set_child_tid,
            }),
        });

        ProcessList::get().add_thread(&thread);
        other.process.add_child(&thread);
        process.add_thread(&thread);
        thread
    }

    pub fn current<'lt>() -> BorrowedArc<'lt, Self> {
        Scheduler::current()
    }

    pub fn do_stop(self: &Arc<Self>, signal: Signal) {
        if let Some(parent) = self.process.parent() {
            parent.wait_list.notify(WaitObject {
                pid: self.process.pid,
                code: WaitType::Stopped(signal),
            });
        }

        preempt::disable();

        // `SIGSTOP` can only be waken up by `SIGCONT` or `SIGKILL`.
        // SAFETY: Preempt disabled above.
        Scheduler::get().lock().usleep(self);
        Scheduler::schedule();
    }

    pub fn do_continue(self: &Arc<Self>) {
        if let Some(parent) = self.process.parent() {
            parent.wait_list.notify(WaitObject {
                pid: self.process.pid,
                code: WaitType::Continued,
            });
        }
    }

    pub fn raise(self: &Arc<Thread>, signal: Signal) -> RaiseResult {
        match self.signal_list.raise(signal) {
            RaiseResult::ShouldIWakeUp => {
                Scheduler::get().lock_irq().iwake(self);
                RaiseResult::Finished
            }
            RaiseResult::ShouldUWakeUp => {
                Scheduler::get().lock_irq().uwake(self);
                RaiseResult::Finished
            }
            result => result,
        }
    }

    pub fn load_thread_area32(&self) {
        if let Some(tls) = self.inner.lock().tls.as_ref() {
            tls.load();
        }
    }

    pub fn set_thread_area(&self, desc: &mut UserDescriptor) -> KResult<()> {
        let mut inner = self.inner.lock();

        // Clear the TLS area if it is not present.
        if desc.flags.is_read_exec_only() && !desc.flags.is_present() {
            if desc.limit == 0 || desc.base == 0 {
                return Ok(());
            }

            let len = if desc.flags.is_limit_in_pages() {
                (desc.limit as usize) << 12
            } else {
                desc.limit as usize
            };

            CheckedUserPointer::new(desc.base as _, len)?.zero()?;
            return Ok(());
        }

        let (tls, entry) = TLS::new32(desc.base, desc.limit, desc.flags.is_limit_in_pages());
        desc.entry = entry;
        inner.tls = Some(tls);
        Ok(())
    }

    pub fn fork_init(&self, interrupt_context: InterruptContext) {
        let mut state = self.state.lock();
        *state = ThreadState::USleep;

        let sp = self.kstack.borrow().init(interrupt_context);
        unsafe {
            (&mut(*self.get_context_mut_ptr())).init(fork_return as usize, sp);
        }
    }

    pub fn init(&self, entry: usize) {
        let mut state = self.state.lock();
        *state = ThreadState::USleep;
        unsafe {
            (&mut(*self.get_context_mut_ptr())).init(entry, self.get_kstack_bottom()); 
        }
    }

    pub fn load_interrupt_stack(&self) {
        self.kstack.borrow().load_interrupt_stack();
    }

    pub fn get_kstack_bottom(&self) -> usize {
        self.kstack.borrow().get_stack_bottom()
    }

    pub unsafe fn get_context_mut_ptr(&self) -> *mut TaskContext {
        self.context.get() 
    }

    pub fn set_name(&self, name: Arc<[u8]>) {
        self.inner.lock().name = name;
    }

    pub fn get_name(&self) -> Arc<[u8]> {
        self.inner.lock().name.clone()
    }
}

#[naked]
unsafe extern "C" fn fork_return() {
    // We don't land on the typical `Scheduler::schedule()` function, so we need to
    // manually enable preemption.
    naked_asm! {
        "
        call {preempt_enable}
        pop rax
        pop rbx
        pop rcx
        pop rdx 
        pop rdi
        pop rsi
        pop r8
        pop r9
        pop r10
        pop r11
        pop r12
        pop r13
        pop r14
        pop r15
        pop rbp
        add rsp, 16
        iretq
        ",
        preempt_enable = sym preempt::enable,
    }
}

// TODO: Maybe we can find a better way instead of using `RefCell` for `KernelStack`?
unsafe impl Sync for Thread {}

impl WaitList {
    pub fn new(process: Weak<Process>) -> Self {
        Self {
            wait_procs: Spin::new(VecDeque::new()),
            cv_wait_procs: CondVar::new(),
            process,
        }
    }

    pub fn notify(&self, wait: WaitObject) {
        let mut wait_procs = self.wait_procs.lock();
        wait_procs.push_back(wait);
        self.cv_wait_procs.notify_all();

        self.process
            .upgrade()
            .expect("`process` must be valid if we are using `WaitList`")
            .raise(Signal::SIGCHLD);
    }

    /// Notify some processes in batch. The process is waken up if we have really notified
    /// some processes.
    ///
    /// # Lock
    /// This function locks the `wait_procs` and returns a `NotifyBatch` that
    /// will unlock it on dropped.
    pub fn notify_batch(&self) -> NotifyBatch {
        NotifyBatch {
            wait_procs: self.wait_procs.lock(),
            cv: &self.cv_wait_procs,
            needs_notify: false,
            process: &self.process,
        }
    }

    pub fn drain_exited(&self) -> DrainExited {
        DrainExited {
            wait_procs: self.wait_procs.lock(),
        }
    }

    pub fn entry(&self, want_stop: bool, want_continue: bool) -> Entry {
        Entry {
            wait_procs: self.wait_procs.lock(),
            cv: &self.cv_wait_procs,
            want_stop,
            want_continue,
        }
    }
}

impl Entry<'_, '_> {
    pub fn get(&mut self) -> Option<WaitObject> {
        if let Some(idx) = self
            .wait_procs
            .iter()
            .enumerate()
            .filter(|(_, item)| {
                if item.stopped().is_some() {
                    self.want_stop
                } else if item.is_continue() {
                    self.want_continue
                } else {
                    true
                }
            })
            .map(|(idx, _)| idx)
            .next()
        {
            Some(self.wait_procs.remove(idx).unwrap())
        } else {
            None
        }
    }

    pub fn wait(&mut self) -> KResult<()> {
        self.cv.wait(&mut self.wait_procs);
        if Thread::current().signal_list.has_pending_signal() {
            return Err(EINTR);
        }
        Ok(())
    }
}

impl DrainExited<'_> {
    pub fn into_iter(&mut self) -> impl Iterator<Item = WaitObject> + '_ {
        // We don't propagate stop and continue to the new parent.
        self.wait_procs
            .drain(..)
            .filter(|item| item.stopped().is_none() && !item.is_continue())
    }
}

impl NotifyBatch<'_, '_, '_> {
    pub fn notify(&mut self, wait: WaitObject) {
        self.wait_procs.push_back(wait);
    }

    /// Finish the batch and notify all if we have notified some processes.
    pub fn finish(self) {}
}

impl Drop for NotifyBatch<'_, '_, '_> {
    fn drop(&mut self) {
        if self.needs_notify {
            self.cv.notify_all();

            self.process
                .upgrade()
                .expect("`process` must be valid if we are using `WaitList`")
                .raise(Signal::SIGCHLD);
        }
    }
}

impl Process {
    pub fn parent(&self) -> Option<Arc<Process>> {
        self.inner.lock().parent.clone()
    }
}

pub fn init_multitasking() {
    // Lazy init
    assert!(ProcessList::get().try_find_thread(1).is_some());

    Thread::current().load_interrupt_stack();
    Thread::current().process.mm_list.switch_page_table();
}<|MERGE_RESOLUTION|>--- conflicted
+++ resolved
@@ -1,17 +1,13 @@
 use core::{
-<<<<<<< HEAD
-    cell::RefCell,
-=======
-    arch::{asm, naked_asm},
+    arch::naked_asm,
     cell::{RefCell, UnsafeCell},
->>>>>>> f048367b
     cmp,
     sync::atomic::{self, AtomicBool, AtomicU32},
 };
 
 use crate::{
     kernel::{
-        arch::user::TLS, mem::MMList, terminal::Terminal, user::dataflow::CheckedUserPointer,
+        cpu::current_cpu, mem::MMList, terminal::Terminal, user::dataflow::CheckedUserPointer,
         vfs::FsContext,
     },
     prelude::*,
@@ -28,10 +24,11 @@
 use crate::kernel::vfs::filearray::FileArray;
 
 use super::{
-    kstack, signal::{RaiseResult, Signal, SignalList}, KernelStack, Scheduler
+    signal::{RaiseResult, Signal, SignalList},
+    KernelStack, Scheduler,
 };
 
-use arch::{TaskContext, InterruptContext};
+use arch::{InterruptContext, TaskContext, UserTLS};
 
 #[derive(Debug, Clone, Copy, PartialEq, Eq)]
 pub enum ThreadState {
@@ -91,6 +88,7 @@
     groups: BTreeMap<u32, Weak<ProcessGroup>>,
 }
 
+#[allow(dead_code)]
 #[derive(Debug)]
 pub struct Session {
     sid: u32,
@@ -99,6 +97,7 @@
     inner: Spin<SessionInner>,
 }
 
+#[allow(dead_code)]
 #[derive(Debug)]
 pub struct ProcessGroup {
     pgid: u32,
@@ -193,7 +192,7 @@
     name: Arc<[u8]>,
 
     /// Thread TLS
-    tls: Option<TLS>,
+    tls: Option<UserTLS>,
 
     /// User pointer
     /// Store child thread's tid when child thread returns to user space.
@@ -212,12 +211,10 @@
     /// Thread state for scheduler use.
     pub state: Spin<ThreadState>,
 
-<<<<<<< HEAD
     pub oncpu: AtomicBool,
-=======
+
     /// Thread context
     pub context: UnsafeCell<TaskContext>,
->>>>>>> f048367b
 
     /// Kernel stack
     /// Never access this directly.
@@ -225,7 +222,7 @@
     /// We can only touch kernel stack when the process is neither running nor sleeping.
     /// AKA, the process is in the ready queue and will return to `schedule` context.
     kstack: RefCell<KernelStack>,
-    
+
     inner: Spin<ThreadInner>,
 }
 
@@ -781,6 +778,7 @@
     }
 }
 
+#[allow(dead_code)]
 impl UserDescriptorFlags {
     fn is_32bit_segment(&self) -> bool {
         self.0 & 0b1 != 0
@@ -906,9 +904,13 @@
         }
     }
 
-    pub fn load_thread_area32(&self) {
+    /// # Safety
+    /// This function is unsafe because it accesses the `current_cpu()`, which needs
+    /// to be called in a preemption disabled context.
+    pub unsafe fn load_thread_area32(&self) {
         if let Some(tls) = self.inner.lock().tls.as_ref() {
-            tls.load();
+            // SAFETY: Preemption is disabled.
+            tls.load(current_cpu());
         }
     }
 
@@ -931,7 +933,7 @@
             return Ok(());
         }
 
-        let (tls, entry) = TLS::new32(desc.base, desc.limit, desc.flags.is_limit_in_pages());
+        let (tls, entry) = UserTLS::new32(desc.base, desc.limit, desc.flags.is_limit_in_pages());
         desc.entry = entry;
         inner.tls = Some(tls);
         Ok(())
@@ -943,7 +945,10 @@
 
         let sp = self.kstack.borrow().init(interrupt_context);
         unsafe {
-            (&mut(*self.get_context_mut_ptr())).init(fork_return as usize, sp);
+            self.get_context_mut_ptr()
+                .as_mut()
+                .unwrap()
+                .init(fork_return as usize, sp);
         }
     }
 
@@ -951,11 +956,17 @@
         let mut state = self.state.lock();
         *state = ThreadState::USleep;
         unsafe {
-            (&mut(*self.get_context_mut_ptr())).init(entry, self.get_kstack_bottom()); 
-        }
-    }
-
-    pub fn load_interrupt_stack(&self) {
+            self.get_context_mut_ptr()
+                .as_mut()
+                .unwrap()
+                .init(entry, self.get_kstack_bottom());
+        }
+    }
+
+    /// # Safety
+    /// This function is unsafe because it accesses the `current_cpu()`, which needs
+    /// to be called in a preemption disabled context.
+    pub unsafe fn load_interrupt_stack(&self) {
         self.kstack.borrow().load_interrupt_stack();
     }
 
@@ -964,7 +975,7 @@
     }
 
     pub unsafe fn get_context_mut_ptr(&self) -> *mut TaskContext {
-        self.context.get() 
+        self.context.get()
     }
 
     pub fn set_name(&self, name: Arc<[u8]>) {
@@ -983,25 +994,27 @@
     naked_asm! {
         "
         call {preempt_enable}
-        pop rax
-        pop rbx
-        pop rcx
-        pop rdx 
-        pop rdi
-        pop rsi
-        pop r8
-        pop r9
-        pop r10
-        pop r11
-        pop r12
-        pop r13
-        pop r14
-        pop r15
-        pop rbp
-        add rsp, 16
+        swapgs
+        pop %rax
+        pop %rbx
+        pop %rcx
+        pop %rdx
+        pop %rdi
+        pop %rsi
+        pop %r8
+        pop %r9
+        pop %r10
+        pop %r11
+        pop %r12
+        pop %r13
+        pop %r14
+        pop %r15
+        pop %rbp
+        add $16, %rsp
         iretq
         ",
         preempt_enable = sym preempt::enable,
+        options(att_syntax),
     }
 }
 
@@ -1133,6 +1146,9 @@
     // Lazy init
     assert!(ProcessList::get().try_find_thread(1).is_some());
 
-    Thread::current().load_interrupt_stack();
+    unsafe {
+        // SAFETY: Preemption is disabled outside this function.
+        Thread::current().load_interrupt_stack();
+    }
     Thread::current().process.mm_list.switch_page_table();
 }