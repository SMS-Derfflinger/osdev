#include <asm/port_io.h>
#include <asm/sys.h>
#include <assert.h>
#include <bits/ioctl.h>
<<<<<<< HEAD
#include <sys/prctl.h>
#include <sys/mman.h>
#include <sys/stat.h>
#include <time.h>
#include <kernel/user/thread_local.hpp>
#include <kernel/errno.h>
=======
#include <errno.h>
#include <kernel/hw/timer.h>
>>>>>>> 4cf6746d
#include <kernel/interrupt.h>
#include <kernel/log.hpp>
#include <kernel/mem.h>
#include <kernel/mm.hpp>
#include <kernel/process.hpp>
#include <kernel/signal.hpp>
#include <kernel/syscall.hpp>
#include <kernel/tty.hpp>
#include <kernel/vfs.hpp>
#include <kernel/hw/timer.h>
#include <stdint.h>
#include <stdio.h>
#include <string.h>
#include <sys/types.h>
#include <types/allocator.hpp>
#include <types/elf.hpp>
#include <types/path.hpp>
#include <types/lock.hpp>
#include <types/status.h>
#include <types/string.hpp>
#include <types/types.h>

#define SYSCALL_NO ((data)->s_regs.eax)
#define SYSCALL_RETVAL ((data)->s_regs.eax)

#define SYSCALL_ARG1(type, name) type name = (type)((data)->s_regs.ebx)
#define SYSCALL_ARG2(type, name) type name = (type)((data)->s_regs.ecx)
#define SYSCALL_ARG3(type, name) type name = (type)((data)->s_regs.edx)
#define SYSCALL_ARG4(type, name) type name = (type)((data)->s_regs.esi)
#define SYSCALL_ARG5(type, name) type name = (type)((data)->s_regs.edi)
#define SYSCALL_ARG6(type, name) type name = (type)((data)->s_regs.ebp)

#define SYSCALL_HANDLERS_SIZE (404)
syscall_handler syscall_handlers[SYSCALL_HANDLERS_SIZE];

extern "C" void _syscall_stub_fork_return(void);
int _syscall_fork(interrupt_stack* data)
{
    auto& newproc = procs->copy_from(*current_process);
    auto [ iter_newthd, inserted ] = newproc.thds.emplace(*current_thread, newproc.pid);
    assert(inserted);
    auto* newthd = &*iter_newthd;

    readythds->push(newthd);

    // create fake interrupt stack
    push_stack(&newthd->esp, data->ss);
    push_stack(&newthd->esp, data->esp);
    push_stack(&newthd->esp, data->eflags);
    push_stack(&newthd->esp, data->cs);
    push_stack(&newthd->esp, (uint32_t)data->v_eip);

    // eax
    push_stack(&newthd->esp, 0);
    push_stack(&newthd->esp, data->s_regs.ecx);
    // edx
    push_stack(&newthd->esp, 0);
    push_stack(&newthd->esp, data->s_regs.ebx);
    push_stack(&newthd->esp, data->s_regs.esp);
    push_stack(&newthd->esp, data->s_regs.ebp);
    push_stack(&newthd->esp, data->s_regs.esi);
    push_stack(&newthd->esp, data->s_regs.edi);

    // ctx_switch stack
    // return address
    push_stack(&newthd->esp, (uint32_t)_syscall_stub_fork_return);
    // ebx
    push_stack(&newthd->esp, 0);
    // edi
    push_stack(&newthd->esp, 0);
    // esi
    push_stack(&newthd->esp, 0);
    // ebp
    push_stack(&newthd->esp, 0);
    // eflags
    push_stack(&newthd->esp, 0);

    return newproc.pid;
}

int _syscall_write(interrupt_stack* data)
{
    SYSCALL_ARG1(int, fd);
    SYSCALL_ARG2(const char* __user, buf);
    SYSCALL_ARG3(size_t, n);

    auto* file = current_process->files[fd];
    if (!file)
        return -EBADF;

    return file->write(buf, n);
}

int _syscall_read(interrupt_stack* data)
{
    SYSCALL_ARG1(int, fd);
    SYSCALL_ARG2(char* __user, buf);
    SYSCALL_ARG3(size_t, n);

    auto* file = current_process->files[fd];
    if (!file)
        return -EBADF;

    return file->read(buf, n);
}

// TODO: sleep seconds
int _syscall_sleep(interrupt_stack*)
{
    current_thread->attr.ready = 0;
    current_thread->attr.wait = 1;

    schedule();
    return 0;
}

void __temporary_recursive_get_path(types::string<>& path, const fs::vfs::dentry* dent)
{
    if (dent == fs::fs_root)
        return;

    __temporary_recursive_get_path(path, dent->parent);
    path += '/';
    path += dent->name;
}

int _syscall_chdir(interrupt_stack* data)
{
<<<<<<< HEAD
    SYSCALL_ARG1(const char*, path);

    auto* dir = fs::vfs_open(*current_process->root,
        types::make_path(path, current_process->pwd));
=======
    const char* path = reinterpret_cast<const char*>(data->s_regs.edi);
    auto* dir = fs::vfs_open_proc(path);
>>>>>>> 4cf6746d
    if (!dir)
        return -ENOENT;

    if (!S_ISDIR(dir->ind->mode))
        return -ENOTDIR;

<<<<<<< HEAD
    current_process->pwd.clear();
    dir->path(*current_process->root, current_process->pwd);
=======
    auto& pwd = current_process->pwd;
    pwd.clear();
    __temporary_recursive_get_path(pwd, dir);
>>>>>>> 4cf6746d

    return 0;
}

// syscall_exec(const char* exec, const char** argv)
// @param exec: the path of program to execute
// @param argv: arguments end with nullptr
// @param envp: environment variables end with nullptr
int _syscall_execve(interrupt_stack* data)
{
    SYSCALL_ARG1(const char*, exec);
    SYSCALL_ARG2(char* const*, argv);
    SYSCALL_ARG3(char* const*, envp);

    auto* dent = fs::vfs_open_proc(exec);
    if (!dent || !dent->ind)
        return -ENOENT;

    types::elf::elf32_load_data d;
    d.argv = argv;
    d.envp = envp;
<<<<<<< HEAD
=======
    d.exec = dent->ind;
>>>>>>> 4cf6746d
    d.system = false;

    d.exec_dent = fs::vfs_open(*current_process->root,
        types::make_path(exec, current_process->pwd));
    
    if (!d.exec_dent)
        return -ENOENT;

    current_process->files.onexec();

    int ret = types::elf::elf32_load(&d);
    if (ret != GB_OK)
        return -d.errcode;

    data->v_eip = d.eip;
    data->esp = (uint32_t)d.sp;

    return 0;
}

// @param exit_code
int NORETURN _syscall_exit(interrupt_stack* data)
{
    SYSCALL_ARG1(int, exit_code);

    // TODO: terminating a thread only
    if (current_process->thds.size() != 1)
        assert(false);

    // terminating a whole process:
    procs->kill(current_process->pid, exit_code & 0xff);

    // switch to new process and continue
    schedule_noreturn();
}

// @param pid: pid of the process to wait
// @param status: the exit code of the exited process
// @param options: options for waitpid
// @return pid of the exited process
int _syscall_waitpid(interrupt_stack* data)
{
    SYSCALL_ARG1(pid_t, pid_to_wait);
    SYSCALL_ARG2(int*, arg1);
    SYSCALL_ARG3(int, options);

    if (pid_to_wait != -1 || options != 0)
        return -EINVAL;

    auto& cv = current_process->cv_wait;
    auto& mtx = cv.mtx();
    types::lock_guard lck(mtx);

    auto& waitlist = current_process->waitlist;

    while (waitlist.empty()) {
        if (!procs->has_child(current_process->pid))
            return -ECHILD;

        if (!cv.wait(mtx))
            return -EINTR;
    }

    auto iter = waitlist.begin();
    assert(iter != waitlist.end());

    auto& obj = *iter;
    pid_t pid = obj.pid;

    // TODO: copy_to_user check privilege
    *arg1 = obj.code;

    procs->remove(pid);
    waitlist.erase(iter);

    return pid;
}

int _syscall_getdents(interrupt_stack* data)
{
    SYSCALL_ARG1(int, fd);
    SYSCALL_ARG2(char* __user, buf);
    SYSCALL_ARG3(size_t, cnt);

    auto* dir = current_process->files[fd];
    if (!dir)
        return -EBADF;

    return dir->getdents(buf, cnt);
}

int _syscall_open(interrupt_stack* data)
{
    SYSCALL_ARG1(const char* __user, path);
    SYSCALL_ARG2(int, flags);
    SYSCALL_ARG3(mode_t, mode);

    return current_process->files.open(*current_process,
        types::make_path(path, current_process->pwd), flags, mode);
}

int _syscall_getcwd(interrupt_stack* data)
{
    SYSCALL_ARG1(char*, buf);
    SYSCALL_ARG2(size_t, bufsize);

    // TODO: use copy_to_user
    auto path = current_process->pwd.full_path();
    strncpy(buf, path.c_str(), bufsize);
    buf[bufsize - 1] = 0;

    return 0;
}

int _syscall_setsid(interrupt_stack*)
{
    if (current_process->pid == current_process->pgid)
        return -EPERM;

    current_process->sid = current_process->pid;
    current_process->pgid = current_process->pid;

    // TODO: get tty* from fd or block device id
    console->set_pgrp(current_process->pid);
    current_process->control_tty = console;

    return current_process->pid;
}

int _syscall_getsid(interrupt_stack* data)
{
    SYSCALL_ARG1(pid_t, pid);

    if (!procs->try_find(pid))
        return -ESRCH;
    auto& proc = procs->find(pid);
    if (proc.sid != current_process->sid)
        return -EPERM;

    return proc.sid;
}

int _syscall_close(interrupt_stack* data)
{
    SYSCALL_ARG1(int, fd);
    current_process->files.close(fd);
    return 0;
}

int _syscall_dup(interrupt_stack* data)
{
    SYSCALL_ARG1(int, old_fd);
    return current_process->files.dup(old_fd);
}

int _syscall_dup2(interrupt_stack* data)
{
    SYSCALL_ARG1(int, old_fd);
    SYSCALL_ARG2(int, new_fd);
    return current_process->files.dup2(old_fd, new_fd);
}

int _syscall_pipe(interrupt_stack* data)
{
    SYSCALL_ARG1(int* __user, pipefd);
    return current_process->files.pipe(pipefd);
}

int _syscall_setpgid(interrupt_stack* data)
{
    SYSCALL_ARG1(pid_t, pid);
    SYSCALL_ARG2(pid_t, pgid);

    if (pgid < 0)
        return -EINVAL;

    if (pid == 0)
        pid = current_process->pid;

    if (pgid == 0)
        pgid = pid;

<<<<<<< HEAD
    if (!procs->try_find(pid))
        return -ESRCH;

    auto& proc = procs->find(pid);
=======
    auto* proc = procs->find(pid);
    if (!proc)
        return -ESRCH;
>>>>>>> 4cf6746d

    // TODO: check whether pgid and the original
    //       pgid is in the same session

    proc.pgid = pgid;

    return 0;
}

constexpr bool is_tty(fs::file* file)
{
    if (file->type != fs::file::types::ind)
        return false;

    fs::inode* ind = file->ptr.ind;

    if (!ind->flags.in.special_node)
        return false;

    dev_t dev = ind->fs->inode_devid(ind);
    if (fs::major(dev) != 1 || fs::minor(dev) != 0)
        return false;

    return true;
}

int _syscall_ioctl(interrupt_stack* data)
{
    SYSCALL_ARG1(int, fd);
    SYSCALL_ARG2(unsigned long, request);

    // TODO: check fd type and get tty* from fd
    //
    //       we use a trick for now, check whether
    //       the file that fd points to is special
    //       block 1:0
    auto* file = current_process->files[fd];
<<<<<<< HEAD
    if (!file || !S_ISCHR(file->mode))
        return -ENOTTY;

    switch (request) {
    case TIOCGPGRP: {
        SYSCALL_ARG3(pid_t*, pgid);
        tty* ctrl_tty = current_process->control_tty;
=======
    if (!file)
        return -EBADF;

    switch (request) {
    case TIOCGPGRP: {
        if (!is_tty(file))
            return -ENOTTY;

        auto* pgid = (pid_t*)data->s_regs.edx;
        tty* ctrl_tty = procs->get_ctrl_tty(current_process->sid);
>>>>>>> 4cf6746d
        // TODO: copy_to_user
        *pgid = ctrl_tty->get_pgrp();
        break;
    }
    case TIOCSPGRP: {
        if (!is_tty(file))
            return -ENOTTY;

        // TODO: copy_from_user
<<<<<<< HEAD
        SYSCALL_ARG3(const pid_t*, pgid);
        tty* ctrl_tty = current_process->control_tty;
        ctrl_tty->set_pgrp(*pgid);
        break;
    }
    case TIOCGWINSZ: {
        SYSCALL_ARG3(winsize*, ws);
        ws->ws_col = 80;
        ws->ws_row = 10;
=======
        pid_t pgid = *(const pid_t*)data->s_regs.edx;
        tty* ctrl_tty = procs->get_ctrl_tty(current_process->sid);
        ctrl_tty->set_pgrp(pgid);
>>>>>>> 4cf6746d
        break;
    }
    default:
        return -EINVAL;
    }

    return 0;
}

int _syscall_getpid(interrupt_stack*)
{
    return current_process->pid;
}

int _syscall_getppid(interrupt_stack*)
{
    return current_process->ppid;
}

<<<<<<< HEAD
int _syscall_set_thread_area(interrupt_stack* data)
{
    SYSCALL_ARG1(kernel::user::user_desc* __user, ptr);
    return kernel::user::set_thread_area(ptr);
}

int _syscall_set_tid_address(interrupt_stack* data)
{
    SYSCALL_ARG1(int* __user, tidptr);
    current_thread->set_child_tid = tidptr;
    return current_thread->tid();
}

// TODO: this operation SHOULD be atomic
ssize_t _syscall_writev(interrupt_stack* data)
{
    SYSCALL_ARG1(int, fd);
    SYSCALL_ARG2(const iovec* __user, iov);
    SYSCALL_ARG3(int, iovcnt);

    auto* file = current_process->files[fd];

    if (!file)
        return -EBADF;

    ssize_t totn = 0;
    for (int i = 0; i < iovcnt; ++i) {
        ssize_t ret = file->write(
            (const char*)iov[i].iov_base, iov[i].iov_len);

        if (ret < 0)
            return ret;
        totn += ret;
    }

    return totn;
}

int _syscall_prctl(interrupt_stack* data)
{
    SYSCALL_ARG1(int, option);

    switch (option) {
    case PR_SET_NAME: {
        // TODO: copy_from_user or check privilege
        SYSCALL_ARG2(const char* __user, name);
        current_thread->name.assign(name, 15);
        break;
    }
    case PR_GET_NAME: {
        SYSCALL_ARG2(char* __user, name);
        // TODO: copy_to_user
        strncpy(name, current_thread->name.c_str(), 16);
        name[15] = 0;
        break;
    }
    default:
        return -EINVAL;
    }

    return 0;
}

int _syscall_clock_gettime64(interrupt_stack* data)
{
    SYSCALL_ARG1(clockid_t, clk_id);
    SYSCALL_ARG2(timespec* __user, tp);

    // TODO: check privilege of tp
    if (clk_id != CLOCK_REALTIME || !tp)
        return -EINVAL;

    tp->tv_sec = 10 + current_ticks();
    tp->tv_nsec = 0;

    return 0;
}

int _syscall_getuid(interrupt_stack*)
{
    return 0; // all user is root for now
}

int _syscall_brk(interrupt_stack* data)
{
    SYSCALL_ARG1(void*, addr);

    return (int)current_process->mms.set_brk(addr);
}

int _syscall_mmap_pgoff(interrupt_stack* data)
{
    SYSCALL_ARG1(void*, addr);
    SYSCALL_ARG2(size_t, len);
    SYSCALL_ARG3(int, prot);
    SYSCALL_ARG4(int, flags);
    SYSCALL_ARG5(int, fd);
    SYSCALL_ARG6(off_t, pgoffset);

    if ((ptr_t)addr % PAGE_SIZE != 0)
        return -EINVAL;
    if (len == 0)
        return -EINVAL;

    len = align_up<12>(len);

    // TODO: shared mappings
    if (flags & MAP_SHARED)
        return -ENOMEM;

    if (flags & MAP_ANONYMOUS) {
        if (fd != -1)
            return -EINVAL;
        if (pgoffset != 0)
            return -EINVAL;

        if (!(flags & MAP_PRIVATE))
            return -EINVAL;

        auto& mms = current_process->mms;

        // do unmapping, equal to munmap, MAP_FIXED set
        if (prot == PROT_NONE) {
            auto ret = mms.unmap(addr, len, false);
            if (ret != GB_OK)
                return ret;
        }
        else {
            // TODO: add NULL check in mm_list
            if (!addr || !mms.is_avail(addr, len)) {
                if (flags & MAP_FIXED)
                    return -ENOMEM;
                addr = mms.find_avail(addr, len, false);
            }

            // TODO: append pages to the end of area if possible
            mms.add_empty_area(addr, len / PAGE_SIZE,
                PAGE_COW, prot & PROT_WRITE, false);
        }
    }

    return (int)addr;
}

int _syscall_munmap(interrupt_stack* data)
{
    SYSCALL_ARG1(void*, addr);
    SYSCALL_ARG2(size_t, len);

    if ((ptr_t)addr % PAGE_SIZE != 0)
        return -EINVAL;

    return current_process->mms.unmap(addr, len, false);
}

[[noreturn]] static void not_implemented()
{
    console->print("\n[kernel] this function is not implemented\n");
    kill_current(-1);
}

int _syscall_sendfile64(interrupt_stack* data)
{
    SYSCALL_ARG1(int, out_fd);
    SYSCALL_ARG2(int, in_fd);
    SYSCALL_ARG3(off64_t*, offset);
    SYSCALL_ARG4(size_t, count);

    auto* out_file = current_process->files[out_fd];
    auto* in_file = current_process->files[in_fd];

    if (!out_file || !in_file)
        return -EBADF;

    // TODO: check whether in_fd supports mmapping (for example,
    //       whether it is a char device) if not, return -EINVAL

    if (offset)
        not_implemented();

    constexpr size_t bufsize = 512;
    std::vector<char> buf(bufsize);
    size_t totn = 0;
    while (totn < count) {
        size_t n = std::min(count - totn, bufsize);
        ssize_t ret = in_file->read(buf.data(), n);
        if (ret < 0)
            return ret;
        if (ret == 0)
            break;
        ret = out_file->write(buf.data(), ret);
        if (ret < 0)
            return ret;
        totn += ret;
    }

    return totn;
}

int _syscall_statx(interrupt_stack* data)
{
    SYSCALL_ARG1(int, dirfd);
    SYSCALL_ARG2(const char* __user, path);
    SYSCALL_ARG3(int, flags);
    SYSCALL_ARG4(unsigned int, mask);
    SYSCALL_ARG5(statx* __user, statxbuf);

    // AT_STATX_SYNC_AS_STAT is the default value
    if (flags != AT_STATX_SYNC_AS_STAT && !(flags & AT_SYMLINK_NOFOLLOW))
        not_implemented();

    if (dirfd != AT_FDCWD)
        not_implemented();

    auto* dent = fs::vfs_open(*current_process->root,
        types::make_path(path, current_process->pwd));

    if (!dent)
        return -ENOENT;

    // TODO: copy to user
    auto ret = fs::vfs_stat(dent, statxbuf, mask);

    return ret;
}

int _syscall_fcntl64(interrupt_stack* data)
{
    SYSCALL_ARG1(int, fd);
    SYSCALL_ARG2(int, cmd);
    SYSCALL_ARG3(unsigned long, arg);

    auto* file = current_process->files[fd];
    if (!file)
        return -EBADF;

    switch (cmd) {
    case F_SETFD:
        file->flags.close_on_exec = !!(arg & FD_CLOEXEC);
        return 0;
    default:
        not_implemented();
        return -EINVAL;
    }
}

int _syscall_getdents64(interrupt_stack* data)
{
    SYSCALL_ARG1(int, fd);
    SYSCALL_ARG2(char* __user, buf);
    SYSCALL_ARG3(size_t, cnt);

    auto* dir = current_process->files[fd];
    if (!dir)
        return -EBADF;

    return dir->getdents64(buf, cnt);
=======
int _syscall_brk(interrupt_stack* data)
{
    void* brk = (void*)data->s_regs.edi;

    if (brk < current_process->start_brk)
        return (int)current_process->brk;

    auto& mm = *current_process->mms.find(current_process->start_brk);

    // TODO: unmap released heap memory
    if (brk < current_process->brk)
        return (int)(current_process->brk = brk);

    ssize_t diff = align_up<12>((uint32_t)brk);
    diff -= align_up<12>((uint32_t)current_process->brk);
    diff /= 0x1000;
    for (ssize_t i = 0; i < diff; ++i)
        mm.append_page(empty_page, PAGE_COW, false);
    current_process->brk = brk;

    return (int)brk;
}

static inline int __stat(fs::inode* ind, fs::user_stat* buf)
{
    // TODO: use copy_to_user
    assert(ind->fs->inode_stat(ind, buf) == GB_OK);
    return 0;
}

int _syscall_stat(interrupt_stack* data)
{
    auto* pathname = (const char*)data->s_regs.edi;
    auto* buf = (fs::user_stat*)data->s_regs.esi;

    auto* dent = fs::vfs_open_proc(pathname);
    if (!dent)
        return -ENOENT;

    return __stat(dent->ind, buf);
}

int _syscall_fstat(interrupt_stack* data)
{
    int fd = data->s_regs.edi;
    auto* buf = (fs::user_stat*)data->s_regs.esi;

    auto* file = current_process->files[fd];
    if (!file || file->type != fs::file::types::ind)
        return -EBADF;

    return __stat(file->ptr.ind, buf);
}

int _syscall_gettimeofday(interrupt_stack* data)
{
    auto* tv = (struct user_timeval*)data->s_regs.edi;
    auto* tz = (void*)data->s_regs.esi;
    // TODO: return time of the day, not time from this boot

    if (unlikely(tz))
        return -EINVAL;

    if (likely(tv)) {
        // TODO: use copy_to_user
        tv->tv_sec = current_ticks() / 100;
        tv->tv_usec = current_ticks() * 10 * 1000;
    }

    return 0;
}

int _syscall_umask(interrupt_stack* data)
{
    mode_t mask = data->s_regs.edi;

    mode_t old = current_process->umask;
    current_process->umask = mask;

    return old;
}

int _syscall_kill(interrupt_stack* data)
{
    pid_t pid = data->s_regs.edi;
    int sig = data->s_regs.esi;

    auto* proc = procs->find(pid);
    if (!proc)
        return -ESRCH;

    if (!kernel::signal_list::check_valid(sig))
        return -EINVAL;

    // TODO: check permission
    procs->send_signal(pid, sig);

    return 0;
>>>>>>> 4cf6746d
}

extern "C" void syscall_entry(interrupt_stack* data)
{
    int syscall_no = SYSCALL_NO;

    if (syscall_no >= SYSCALL_HANDLERS_SIZE
        || !syscall_handlers[syscall_no]) {
        char buf[64];
        snprintf(buf, 64,
            "[kernel] syscall %x not implemented\n", syscall_no);
        console->print(buf);
        kill_current(-1);
    }

    int ret = syscall_handlers[syscall_no](data);

    SYSCALL_RETVAL = ret;

    check_signal();
}

SECTION(".text.kinit")
void init_syscall(void)
{
    memset(syscall_handlers, 0x00, sizeof(syscall_handlers));

<<<<<<< HEAD
    syscall_handlers[0x01] = _syscall_exit;
    syscall_handlers[0x02] = _syscall_fork;
    syscall_handlers[0x03] = _syscall_read;
    syscall_handlers[0x04] = _syscall_write;
    syscall_handlers[0x05] = _syscall_open;
    syscall_handlers[0x06] = _syscall_close;
    syscall_handlers[0x07] = _syscall_waitpid;
    syscall_handlers[0x0b] = _syscall_execve;
    syscall_handlers[0x0c] = _syscall_chdir;
    syscall_handlers[0x14] = _syscall_getpid;
    syscall_handlers[0x29] = _syscall_dup;
    syscall_handlers[0x2a] = _syscall_pipe;
    syscall_handlers[0x2d] = _syscall_brk;
    syscall_handlers[0x36] = _syscall_ioctl;
    syscall_handlers[0x39] = _syscall_setpgid;
    syscall_handlers[0x3f] = _syscall_dup2;
    syscall_handlers[0x40] = _syscall_getppid;
    syscall_handlers[0x42] = _syscall_setsid;
    syscall_handlers[0x5b] = _syscall_munmap;
    syscall_handlers[0x84] = _syscall_getdents;
    syscall_handlers[0x92] = _syscall_writev;
    syscall_handlers[0x93] = _syscall_getsid;
    syscall_handlers[0xac] = _syscall_prctl;
    syscall_handlers[0xb7] = _syscall_getcwd;
    syscall_handlers[0xc0] = _syscall_mmap_pgoff;
    syscall_handlers[0xc7] = _syscall_getuid;
    syscall_handlers[0xdc] = _syscall_getdents64;
    syscall_handlers[0xdd] = _syscall_fcntl64;
    syscall_handlers[0xef] = _syscall_sendfile64;
    syscall_handlers[0xf3] = _syscall_set_thread_area;
    syscall_handlers[0xfc] = _syscall_exit; // we implement exit_group as exit for now
    syscall_handlers[0x102] = _syscall_set_tid_address;
    syscall_handlers[0x17f] = _syscall_statx;
    syscall_handlers[0x193] = _syscall_clock_gettime64;
    // syscall_handlers[35] = _syscall_sleep;
=======
    syscall_handlers[0] = _syscall_read;
    syscall_handlers[1] = _syscall_write;
    syscall_handlers[2] = _syscall_open;
    syscall_handlers[3] = _syscall_close;
    syscall_handlers[4] = _syscall_stat;
    syscall_handlers[5] = _syscall_fstat;
    syscall_handlers[12] = _syscall_brk;
    syscall_handlers[16] = _syscall_ioctl;
    syscall_handlers[22] = _syscall_pipe;
    syscall_handlers[32] = _syscall_dup;
    syscall_handlers[33] = _syscall_dup2;
    syscall_handlers[35] = _syscall_sleep;
    syscall_handlers[39] = _syscall_getpid;
    syscall_handlers[57] = _syscall_fork;
    syscall_handlers[59] = _syscall_execve;
    syscall_handlers[60] = _syscall_exit;
    syscall_handlers[61] = _syscall_wait;
    syscall_handlers[62] = _syscall_kill;
    syscall_handlers[78] = _syscall_getdents;
    syscall_handlers[79] = _syscall_getcwd;
    syscall_handlers[80] = _syscall_chdir;
    syscall_handlers[95] = _syscall_umask;
    syscall_handlers[96] = _syscall_gettimeofday;
    syscall_handlers[109] = _syscall_setpgid;
    syscall_handlers[110] = _syscall_getppid;
    syscall_handlers[112] = _syscall_setsid;
    syscall_handlers[124] = _syscall_getsid;
>>>>>>> 4cf6746d
}<|MERGE_RESOLUTION|>--- conflicted
+++ resolved
@@ -1,18 +1,20 @@
 #include <asm/port_io.h>
 #include <asm/sys.h>
+
 #include <assert.h>
+#include <errno.h>
+#include <stdint.h>
+#include <stdio.h>
+#include <string.h>
+#include <time.h>
+#include <bits/alltypes.h>
 #include <bits/ioctl.h>
-<<<<<<< HEAD
+#include <sys/types.h>
 #include <sys/prctl.h>
 #include <sys/mman.h>
 #include <sys/stat.h>
-#include <time.h>
+
 #include <kernel/user/thread_local.hpp>
-#include <kernel/errno.h>
-=======
-#include <errno.h>
-#include <kernel/hw/timer.h>
->>>>>>> 4cf6746d
 #include <kernel/interrupt.h>
 #include <kernel/log.hpp>
 #include <kernel/mem.h>
@@ -23,10 +25,7 @@
 #include <kernel/tty.hpp>
 #include <kernel/vfs.hpp>
 #include <kernel/hw/timer.h>
-#include <stdint.h>
-#include <stdio.h>
-#include <string.h>
-#include <sys/types.h>
+
 #include <types/allocator.hpp>
 #include <types/elf.hpp>
 #include <types/path.hpp>
@@ -129,41 +128,20 @@
     return 0;
 }
 
-void __temporary_recursive_get_path(types::string<>& path, const fs::vfs::dentry* dent)
-{
-    if (dent == fs::fs_root)
-        return;
-
-    __temporary_recursive_get_path(path, dent->parent);
-    path += '/';
-    path += dent->name;
-}
-
 int _syscall_chdir(interrupt_stack* data)
 {
-<<<<<<< HEAD
     SYSCALL_ARG1(const char*, path);
 
     auto* dir = fs::vfs_open(*current_process->root,
         types::make_path(path, current_process->pwd));
-=======
-    const char* path = reinterpret_cast<const char*>(data->s_regs.edi);
-    auto* dir = fs::vfs_open_proc(path);
->>>>>>> 4cf6746d
     if (!dir)
         return -ENOENT;
 
     if (!S_ISDIR(dir->ind->mode))
         return -ENOTDIR;
 
-<<<<<<< HEAD
     current_process->pwd.clear();
     dir->path(*current_process->root, current_process->pwd);
-=======
-    auto& pwd = current_process->pwd;
-    pwd.clear();
-    __temporary_recursive_get_path(pwd, dir);
->>>>>>> 4cf6746d
 
     return 0;
 }
@@ -178,17 +156,9 @@
     SYSCALL_ARG2(char* const*, argv);
     SYSCALL_ARG3(char* const*, envp);
 
-    auto* dent = fs::vfs_open_proc(exec);
-    if (!dent || !dent->ind)
-        return -ENOENT;
-
     types::elf::elf32_load_data d;
     d.argv = argv;
     d.envp = envp;
-<<<<<<< HEAD
-=======
-    d.exec = dent->ind;
->>>>>>> 4cf6746d
     d.system = false;
 
     d.exec_dent = fs::vfs_open(*current_process->root,
@@ -286,6 +256,8 @@
     SYSCALL_ARG2(int, flags);
     SYSCALL_ARG3(mode_t, mode);
 
+    mode &= ~current_process->umask;
+
     return current_process->files.open(*current_process,
         types::make_path(path, current_process->pwd), flags, mode);
 }
@@ -300,7 +272,7 @@
     strncpy(buf, path.c_str(), bufsize);
     buf[bufsize - 1] = 0;
 
-    return 0;
+    return (uint32_t)buf;
 }
 
 int _syscall_setsid(interrupt_stack*)
@@ -371,16 +343,10 @@
     if (pgid == 0)
         pgid = pid;
 
-<<<<<<< HEAD
     if (!procs->try_find(pid))
         return -ESRCH;
 
     auto& proc = procs->find(pid);
-=======
-    auto* proc = procs->find(pid);
-    if (!proc)
-        return -ESRCH;
->>>>>>> 4cf6746d
 
     // TODO: check whether pgid and the original
     //       pgid is in the same session
@@ -388,23 +354,6 @@
     proc.pgid = pgid;
 
     return 0;
-}
-
-constexpr bool is_tty(fs::file* file)
-{
-    if (file->type != fs::file::types::ind)
-        return false;
-
-    fs::inode* ind = file->ptr.ind;
-
-    if (!ind->flags.in.special_node)
-        return false;
-
-    dev_t dev = ind->fs->inode_devid(ind);
-    if (fs::major(dev) != 1 || fs::minor(dev) != 0)
-        return false;
-
-    return true;
 }
 
 int _syscall_ioctl(interrupt_stack* data)
@@ -415,10 +364,10 @@
     // TODO: check fd type and get tty* from fd
     //
     //       we use a trick for now, check whether
-    //       the file that fd points to is special
-    //       block 1:0
+    //       the file that fd points to is a pipe or
+    //       not. and we suppose that stdin will be
+    //       either a tty or a pipe.
     auto* file = current_process->files[fd];
-<<<<<<< HEAD
     if (!file || !S_ISCHR(file->mode))
         return -ENOTTY;
 
@@ -426,28 +375,12 @@
     case TIOCGPGRP: {
         SYSCALL_ARG3(pid_t*, pgid);
         tty* ctrl_tty = current_process->control_tty;
-=======
-    if (!file)
-        return -EBADF;
-
-    switch (request) {
-    case TIOCGPGRP: {
-        if (!is_tty(file))
-            return -ENOTTY;
-
-        auto* pgid = (pid_t*)data->s_regs.edx;
-        tty* ctrl_tty = procs->get_ctrl_tty(current_process->sid);
->>>>>>> 4cf6746d
         // TODO: copy_to_user
         *pgid = ctrl_tty->get_pgrp();
         break;
     }
     case TIOCSPGRP: {
-        if (!is_tty(file))
-            return -ENOTTY;
-
         // TODO: copy_from_user
-<<<<<<< HEAD
         SYSCALL_ARG3(const pid_t*, pgid);
         tty* ctrl_tty = current_process->control_tty;
         ctrl_tty->set_pgrp(*pgid);
@@ -457,11 +390,6 @@
         SYSCALL_ARG3(winsize*, ws);
         ws->ws_col = 80;
         ws->ws_row = 10;
-=======
-        pid_t pgid = *(const pid_t*)data->s_regs.edx;
-        tty* ctrl_tty = procs->get_ctrl_tty(current_process->sid);
-        ctrl_tty->set_pgrp(pgid);
->>>>>>> 4cf6746d
         break;
     }
     default:
@@ -481,7 +409,6 @@
     return current_process->ppid;
 }
 
-<<<<<<< HEAD
 int _syscall_set_thread_area(interrupt_stack* data)
 {
     SYSCALL_ARG1(kernel::user::user_desc* __user, ptr);
@@ -739,65 +666,42 @@
         return -EBADF;
 
     return dir->getdents64(buf, cnt);
-=======
-int _syscall_brk(interrupt_stack* data)
-{
-    void* brk = (void*)data->s_regs.edi;
-
-    if (brk < current_process->start_brk)
-        return (int)current_process->brk;
-
-    auto& mm = *current_process->mms.find(current_process->start_brk);
-
-    // TODO: unmap released heap memory
-    if (brk < current_process->brk)
-        return (int)(current_process->brk = brk);
-
-    ssize_t diff = align_up<12>((uint32_t)brk);
-    diff -= align_up<12>((uint32_t)current_process->brk);
-    diff /= 0x1000;
-    for (ssize_t i = 0; i < diff; ++i)
-        mm.append_page(empty_page, PAGE_COW, false);
-    current_process->brk = brk;
-
-    return (int)brk;
-}
-
-static inline int __stat(fs::inode* ind, fs::user_stat* buf)
-{
-    // TODO: use copy_to_user
-    assert(ind->fs->inode_stat(ind, buf) == GB_OK);
-    return 0;
-}
-
+}
+
+/* TODO: implement vfs_stat(stat*)
 int _syscall_stat(interrupt_stack* data)
 {
-    auto* pathname = (const char*)data->s_regs.edi;
-    auto* buf = (fs::user_stat*)data->s_regs.esi;
-
-    auto* dent = fs::vfs_open_proc(pathname);
+    SYSCALL_ARG1(const char* __user, pathname);
+    SYSCALL_ARG2(struct stat* __user, buf);
+
+    auto* dent = fs::vfs_open(*current_process->root,
+        types::make_path(pathname, current_process->pwd));
+
     if (!dent)
         return -ENOENT;
 
-    return __stat(dent->ind, buf);
-}
-
+    return fs::vfs_stat(dent, buf);
+}
+*/
+
+/* TODO: implement vfs_stat(stat*)
 int _syscall_fstat(interrupt_stack* data)
 {
-    int fd = data->s_regs.edi;
-    auto* buf = (fs::user_stat*)data->s_regs.esi;
+    SYSCALL_ARG1(int, fd);
+    SYSCALL_ARG2(struct stat* __user, buf);
 
     auto* file = current_process->files[fd];
-    if (!file || file->type != fs::file::types::ind)
+    if (!file)
         return -EBADF;
 
-    return __stat(file->ptr.ind, buf);
-}
+    return fs::vfs_stat(file, buf);
+}
+*/
 
 int _syscall_gettimeofday(interrupt_stack* data)
 {
-    auto* tv = (struct user_timeval*)data->s_regs.edi;
-    auto* tz = (void*)data->s_regs.esi;
+    SYSCALL_ARG1(timeval* __user, tv);
+    SYSCALL_ARG2(void* __user, tz);
     // TODO: return time of the day, not time from this boot
 
     if (unlikely(tz))
@@ -814,7 +718,7 @@
 
 int _syscall_umask(interrupt_stack* data)
 {
-    mode_t mask = data->s_regs.edi;
+    SYSCALL_ARG1(mode_t, mask);
 
     mode_t old = current_process->umask;
     current_process->umask = mask;
@@ -824,11 +728,10 @@
 
 int _syscall_kill(interrupt_stack* data)
 {
-    pid_t pid = data->s_regs.edi;
-    int sig = data->s_regs.esi;
-
-    auto* proc = procs->find(pid);
-    if (!proc)
+    SYSCALL_ARG1(pid_t, pid);
+    SYSCALL_ARG2(int, sig);
+
+    if (!procs->try_find(pid))
         return -ESRCH;
 
     if (!kernel::signal_list::check_valid(sig))
@@ -838,7 +741,6 @@
     procs->send_signal(pid, sig);
 
     return 0;
->>>>>>> 4cf6746d
 }
 
 extern "C" void syscall_entry(interrupt_stack* data)
@@ -866,7 +768,6 @@
 {
     memset(syscall_handlers, 0x00, sizeof(syscall_handlers));
 
-<<<<<<< HEAD
     syscall_handlers[0x01] = _syscall_exit;
     syscall_handlers[0x02] = _syscall_fork;
     syscall_handlers[0x03] = _syscall_read;
@@ -877,14 +778,17 @@
     syscall_handlers[0x0b] = _syscall_execve;
     syscall_handlers[0x0c] = _syscall_chdir;
     syscall_handlers[0x14] = _syscall_getpid;
+    syscall_handlers[0x25] = _syscall_kill;
     syscall_handlers[0x29] = _syscall_dup;
     syscall_handlers[0x2a] = _syscall_pipe;
     syscall_handlers[0x2d] = _syscall_brk;
     syscall_handlers[0x36] = _syscall_ioctl;
     syscall_handlers[0x39] = _syscall_setpgid;
+    syscall_handlers[0x3c] = _syscall_umask;
     syscall_handlers[0x3f] = _syscall_dup2;
     syscall_handlers[0x40] = _syscall_getppid;
     syscall_handlers[0x42] = _syscall_setsid;
+    syscall_handlers[0x4e] = _syscall_gettimeofday;
     syscall_handlers[0x5b] = _syscall_munmap;
     syscall_handlers[0x84] = _syscall_getdents;
     syscall_handlers[0x92] = _syscall_writev;
@@ -902,33 +806,4 @@
     syscall_handlers[0x17f] = _syscall_statx;
     syscall_handlers[0x193] = _syscall_clock_gettime64;
     // syscall_handlers[35] = _syscall_sleep;
-=======
-    syscall_handlers[0] = _syscall_read;
-    syscall_handlers[1] = _syscall_write;
-    syscall_handlers[2] = _syscall_open;
-    syscall_handlers[3] = _syscall_close;
-    syscall_handlers[4] = _syscall_stat;
-    syscall_handlers[5] = _syscall_fstat;
-    syscall_handlers[12] = _syscall_brk;
-    syscall_handlers[16] = _syscall_ioctl;
-    syscall_handlers[22] = _syscall_pipe;
-    syscall_handlers[32] = _syscall_dup;
-    syscall_handlers[33] = _syscall_dup2;
-    syscall_handlers[35] = _syscall_sleep;
-    syscall_handlers[39] = _syscall_getpid;
-    syscall_handlers[57] = _syscall_fork;
-    syscall_handlers[59] = _syscall_execve;
-    syscall_handlers[60] = _syscall_exit;
-    syscall_handlers[61] = _syscall_wait;
-    syscall_handlers[62] = _syscall_kill;
-    syscall_handlers[78] = _syscall_getdents;
-    syscall_handlers[79] = _syscall_getcwd;
-    syscall_handlers[80] = _syscall_chdir;
-    syscall_handlers[95] = _syscall_umask;
-    syscall_handlers[96] = _syscall_gettimeofday;
-    syscall_handlers[109] = _syscall_setpgid;
-    syscall_handlers[110] = _syscall_getppid;
-    syscall_handlers[112] = _syscall_setsid;
-    syscall_handlers[124] = _syscall_getsid;
->>>>>>> 4cf6746d
 }