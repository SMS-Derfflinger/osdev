mod mapping;
mod page_fault;

use super::access::KernelPageAccess;
use super::address::{VAddrExt as _, VRangeExt as _};
use super::page_alloc::GlobalPageAlloc;
use super::paging::{AllocZeroed as _, PageUnmanaged};
use super::{AsMemoryBlock, MMArea, Page};
use crate::{prelude::*, sync::ArcSwap};
use alloc::collections::btree_set::BTreeSet;
use arch::DefaultPagingMode;
use bindings::{EEXIST, EFAULT, EINVAL, ENOMEM};
use core::fmt;
use core::sync::atomic::{AtomicUsize, Ordering};
use eonix_mm::address::{Addr as _, PAddr};
use eonix_mm::page_table::{PageAttribute, PagingMode};
use eonix_mm::paging::PFN;
use eonix_mm::{
    address::{AddrOps as _, VAddr, VRange},
    page_table::{PageTable, RawAttribute, PTE},
    paging::PAGE_SIZE,
};
use eonix_runtime::task::Task;
use eonix_sync::{LazyLock, Mutex};

pub use mapping::{FileMapping, Mapping};
pub use page_fault::handle_page_fault;

pub static EMPTY_PAGE: LazyLock<Page> = LazyLock::new(|| Page::zeroed());
static KERNEL_ROOT_TABLE_PAGE: LazyLock<PageUnmanaged> = LazyLock::new(|| unsafe {
    // SAFETY: The kernel page table is always valid.
    PageUnmanaged::from_raw_unchecked(DefaultPagingMode::KERNEL_ROOT_TABLE_PFN)
});

#[derive(Debug, Clone, Copy)]
pub struct Permission {
    pub write: bool,
    pub execute: bool,
}

struct MMListInner<'a> {
    areas: BTreeSet<MMArea>,
    page_table: PageTable<'a, DefaultPagingMode, GlobalPageAlloc, KernelPageAccess>,
    break_start: Option<VRange>,
    break_pos: Option<VAddr>,
}

pub struct MMList {
    inner: ArcSwap<Mutex<MMListInner<'static>>>,
    user_count: AtomicUsize,
    /// Only used in kernel space to switch page tables on context switch.
    root_page_table: AtomicUsize,
}

impl MMListInner<'_> {
    fn overlapping_addr(&self, addr: VAddr) -> Option<&MMArea> {
        self.areas.get(&VRange::from(addr))
    }

    fn check_overlapping_addr(&self, addr: VAddr) -> bool {
        addr.is_user() && self.overlapping_addr(addr).is_none()
    }

    fn overlapping_range(&self, range: VRange) -> impl DoubleEndedIterator<Item = &MMArea> + '_ {
        self.areas.range(range.into_bounds())
    }

    fn check_overlapping_range(&self, range: VRange) -> bool {
        range.is_user() && self.overlapping_range(range).next().is_none()
    }

    fn random_start(&self) -> VAddr {
        VAddr::from(0x1234000)
    }

    fn find_available(&self, mut hint: VAddr, len: usize) -> Option<VAddr> {
        let len = len.div_ceil(PAGE_SIZE) * PAGE_SIZE;

        if hint == VAddr::NULL {
            hint = self.random_start();
        } else {
            hint = hint.floor();
        }

        let mut range = VRange::from(hint).grow(len);

        loop {
            if !range.is_user() {
                return None;
            }

            match self.overlapping_range(range).next_back() {
                None => return Some(range.start()),
                Some(area) => {
                    range = VRange::from(area.range().end().ceil()).grow(len);
                }
            }
        }
    }

    fn unmap(&mut self, start: VAddr, len: usize) -> KResult<Vec<Page>> {
        assert_eq!(start.floor(), start);
        let end = (start + len).ceil();
        let range_to_unmap = VRange::new(start, end);
        if !range_to_unmap.is_user() {
            return Err(EINVAL);
        }

        let mut left_remaining = None;
        let mut right_remaining = None;

        let mut pages_to_free = Vec::new();

        // TODO: Write back dirty pages.

        self.areas.retain(|area| {
            let Some((left, mid, right)) = area.range().mask_with_checked(&range_to_unmap) else {
                return true;
            };

            for pte in self.page_table.iter_user(mid) {
                let (pfn, _) = pte.take();
                pages_to_free.push(unsafe {
                    // SAFETY: We got the pfn from a valid page table entry, so it should be valid.
                    Page::from_raw(pfn)
                });
            }

            match (left, right) {
                (None, None) => {}
                (Some(left), None) => {
                    assert!(left_remaining.is_none());
                    let (Some(left), _) = area.clone().split(left.end()) else {
                        unreachable!("`left.end()` is within the area");
                    };

                    left_remaining = Some(left);
                }
                (None, Some(right)) => {
                    assert!(right_remaining.is_none());
                    let (_, Some(right)) = area.clone().split(right.start()) else {
                        unreachable!("`right.start()` is within the area");
                    };

                    right_remaining = Some(right);
                }
                (Some(left), Some(right)) => {
                    assert!(left_remaining.is_none());
                    assert!(right_remaining.is_none());
                    let (Some(left), Some(mid)) = area.clone().split(left.end()) else {
                        unreachable!("`left.end()` is within the area");
                    };

                    let (_, Some(right)) = mid.split(right.start()) else {
                        unreachable!("`right.start()` is within the area");
                    };

                    left_remaining = Some(left);
                    right_remaining = Some(right);
                }
            }

            false
        });

        if let Some(front) = left_remaining {
            self.areas.insert(front);
        }
        if let Some(back) = right_remaining {
            self.areas.insert(back);
        }

        Ok(pages_to_free)
    }

    fn mmap(
        &mut self,
        at: VAddr,
        len: usize,
        mapping: Mapping,
        permission: Permission,
    ) -> KResult<()> {
        assert_eq!(at.floor(), at);
        assert_eq!(len & 0xfff, 0);
        let range = VRange::new(at, at + len);

        // We are doing a area marker insertion.
        if len == 0 && !self.check_overlapping_addr(at) || !self.check_overlapping_range(range) {
            return Err(EEXIST);
        }

        match &mapping {
            Mapping::Anonymous => self.page_table.set_anonymous(range, permission),
            Mapping::File(_) => self.page_table.set_mmapped(range, permission),
        }

        self.areas.insert(MMArea::new(range, mapping, permission));
        Ok(())
    }
}

impl MMList {
    async fn flush_user_tlbs(&self) {
        match self.user_count.load(Ordering::Relaxed) {
            0 => {
                // If there are currently no users, we don't need to do anything.
            }
            1 => {
                if PAddr::from(arch::get_root_page_table_pfn()).addr()
                    == self.root_page_table.load(Ordering::Relaxed)
                {
                    // If there is only one user and we are using the page table,
                    // flushing the TLB for the local cpu only is enough.
                    arch::flush_tlb_all();
                } else {
                    // Send the TLB flush request to the core.
                    todo!();
                }
            }
            _ => {
                // If there are more than one users, we broadcast the TLB flush
                // to all cores.
                todo!()
            }
        }
    }

    pub fn new() -> Self {
        let page_table = PageTable::new(&KERNEL_ROOT_TABLE_PAGE);
        Self {
            root_page_table: AtomicUsize::from(page_table.addr().addr()),
            user_count: AtomicUsize::new(0),
            inner: ArcSwap::new(Mutex::new(MMListInner {
                areas: BTreeSet::new(),
                page_table,
                break_start: None,
                break_pos: None,
            })),
        }
    }

    pub async fn new_cloned(&self) -> Self {
        let inner = self.inner.borrow();
        let inner = inner.lock().await;

        let page_table = PageTable::new(&KERNEL_ROOT_TABLE_PAGE);
        let list = Self {
            root_page_table: AtomicUsize::from(page_table.addr().addr()),
            user_count: AtomicUsize::new(0),
            inner: ArcSwap::new(Mutex::new(MMListInner {
                areas: inner.areas.clone(),
                page_table,
                break_start: inner.break_start,
                break_pos: inner.break_pos,
            })),
        };

        {
            let list_inner = list.inner.borrow();
            let list_inner = list_inner.lock().await;

            for area in list_inner.areas.iter() {
                list_inner
                    .page_table
                    .set_copy_on_write(&inner.page_table, area.range());
            }
        }

        // We've set some pages as CoW, so we need to invalidate all our users' TLB.
        self.flush_user_tlbs().await;

        list
    }

    pub fn activate(&self) {
        self.user_count.fetch_add(1, Ordering::Acquire);

        let root_page_table = self.root_page_table.load(Ordering::Relaxed);
        assert_ne!(root_page_table, 0);
        arch::set_root_page_table_pfn(PFN::from(PAddr::from(root_page_table)));
    }

    pub fn deactivate(&self) {
        arch::set_root_page_table_pfn(DefaultPagingMode::KERNEL_ROOT_TABLE_PFN);

        let old_user_count = self.user_count.fetch_sub(1, Ordering::Release);
        assert_ne!(old_user_count, 0);
    }

    /// Deactivate `self` and activate `to` with root page table changed only once.
    /// This might reduce the overhead of switching page tables twice.
    #[allow(dead_code)]
    pub fn switch(&self, to: &Self) {
        self.user_count.fetch_add(1, Ordering::Acquire);

        let root_page_table = self.root_page_table.load(Ordering::Relaxed);
        assert_ne!(root_page_table, 0);
        arch::set_root_page_table_pfn(PFN::from(PAddr::from(root_page_table)));

        let old_user_count = to.user_count.fetch_sub(1, Ordering::Release);
        assert_ne!(old_user_count, 0);
    }

    /// Replace the current page table with a new one.
    ///
    /// # Safety
    /// This function should be called only when we are sure that the `MMList` is not
    /// being used by any other thread.
    pub unsafe fn replace(&self, new: Option<Self>) {
        eonix_preempt::disable();

        assert_eq!(
            self.user_count.load(Ordering::Relaxed),
            1,
            "We should be the only user"
        );

        assert_eq!(
            new.as_ref()
                .map(|new_mm| new_mm.user_count.load(Ordering::Relaxed))
                .unwrap_or(0),
            0,
            "`new` must not be used by anyone"
        );

        let old_root_page_table = self.root_page_table.load(Ordering::Relaxed);
        let current_root_page_table = arch::get_root_page_table_pfn();
        assert_eq!(
            PAddr::from(current_root_page_table).addr(),
            old_root_page_table,
            "We should be the only user"
        );

        let new_root_page_table = match &new {
            Some(new_mm) => new_mm.root_page_table.load(Ordering::Relaxed),
            None => PAddr::from(DefaultPagingMode::KERNEL_ROOT_TABLE_PFN).addr(),
        };

        arch::set_root_page_table_pfn(PFN::from(PAddr::from(new_root_page_table)));

        self.root_page_table
            .store(new_root_page_table, Ordering::Relaxed);

        // TODO: Check whether we should wake someone up if they've been put
        //       to sleep when calling `vfork`.
        self.inner
            .swap(new.map(|new_mm| new_mm.inner.swap(None)).flatten());

        eonix_preempt::enable();
    }

    /// No need to do invalidation manually, `PageTable` already does it.
    pub async fn unmap(&self, start: VAddr, len: usize) -> KResult<()> {
        let pages_to_free = self.inner.borrow().lock().await.unmap(start, len)?;

        // We need to assure that the pages are not accessed anymore.
        // The ones having these pages in their TLB could read from or write to them.
        // So flush the TLBs first for all our users.
        self.flush_user_tlbs().await;

        // Then free the pages.
        drop(pages_to_free);

        Ok(())
    }

    pub fn mmap_hint(
        &self,
        hint: VAddr,
        len: usize,
        mapping: Mapping,
        permission: Permission,
    ) -> KResult<VAddr> {
        let inner = self.inner.borrow();
        let mut inner = Task::block_on(inner.lock());

        if hint == VAddr::NULL {
            let at = inner.find_available(hint, len).ok_or(ENOMEM)?;
            inner.mmap(at, len, mapping, permission)?;
            return Ok(at);
        }

        match inner.mmap(hint, len, mapping.clone(), permission) {
            Ok(()) => Ok(hint),
            Err(EEXIST) => {
                let at = inner.find_available(hint, len).ok_or(ENOMEM)?;
                inner.mmap(at, len, mapping, permission)?;
                Ok(at)
            }
            Err(err) => Err(err),
        }
    }

    pub fn mmap_fixed(
        &self,
        at: VAddr,
        len: usize,
        mapping: Mapping,
        permission: Permission,
    ) -> KResult<VAddr> {
        Task::block_on(self.inner.borrow().lock())
            .mmap(at, len, mapping.clone(), permission)
            .map(|_| at)
    }

    pub fn set_break(&self, pos: Option<VAddr>) -> VAddr {
        let inner = self.inner.borrow();
        let mut inner = Task::block_on(inner.lock());

        // SAFETY: `set_break` is only called in syscalls, where program break should be valid.
        assert!(inner.break_start.is_some() && inner.break_pos.is_some());
        let break_start = inner.break_start.unwrap();
        let current_break = inner.break_pos.unwrap();
        let pos = match pos {
            None => return current_break,
            Some(pos) => pos.ceil(),
        };

        let range = VRange::new(current_break, pos);
        if !inner.check_overlapping_range(range) {
            return current_break;
        }

        if !inner.areas.contains(&break_start) {
            inner.areas.insert(MMArea::new(
                break_start,
                Mapping::Anonymous,
                Permission {
                    write: true,
                    execute: false,
                },
            ));
        }

        let program_break = inner
            .areas
            .get(&break_start)
            .expect("Program break area should be valid");

        let len = pos - current_break;
        let range_to_grow = VRange::from(program_break.range().end()).grow(len);

        program_break.grow(len);

        inner.page_table.set_anonymous(
            range_to_grow,
            Permission {
                write: true,
                execute: false,
            },
        );

        inner.break_pos = Some(pos);
        pos
    }

    /// This should be called only **once** for every thread.
    pub fn register_break(&self, start: VAddr) {
        let inner = self.inner.borrow();
        let mut inner = Task::block_on(inner.lock());
        assert!(inner.break_start.is_none() && inner.break_pos.is_none());

        inner.break_start = Some(start.into());
        inner.break_pos = Some(start);
    }

    /// Access the memory area with the given function.
    /// The function will be called with the offset of the area and the slice of the area.
    pub fn access_mut<F>(&self, start: VAddr, len: usize, func: F) -> KResult<()>
    where
        F: Fn(usize, &mut [u8]),
    {
        // First, validate the address range.
        let end = start + len;
        if !start.is_user() || !end.is_user() {
            return Err(EINVAL);
        }

        let inner = self.inner.borrow();
        let inner = Task::block_on(inner.lock());

        let mut offset = 0;
        let mut remaining = len;
        let mut current = start;

        while remaining > 0 {
            let area = inner.overlapping_addr(current).ok_or(EFAULT)?;

            let area_start = area.range().start();
            let area_end = area.range().end();
            let area_remaining = area_end - current;

            let access_len = remaining.min(area_remaining);
            let access_end = current + access_len;

            for (idx, pte) in inner
                .page_table
                .iter_user(VRange::new(current, access_end))
                .enumerate()
            {
                let page_start = current.floor() + idx * 0x1000;
                let page_end = page_start + 0x1000;

                area.handle(pte, page_start - area_start)?;

                let start_offset;
                if page_start < current {
                    start_offset = current - page_start;
                } else {
                    start_offset = 0;
                }

                let end_offset;
                if page_end > access_end {
                    end_offset = access_end - page_start;
                } else {
                    end_offset = 0x1000;
                }

                unsafe {
                    // SAFETY: We are sure that the page is valid and we have the right to access it.
                    Page::with_raw(pte.get_pfn(), |page| {
                        // SAFETY: The caller guarantees that no one else is using the page.
                        let page_data = page.as_memblk().as_bytes_mut();
                        func(
                            offset + idx * 0x1000,
                            &mut page_data[start_offset..end_offset],
                        );
                    });
                }
            }

            offset += access_len;
            remaining -= access_len;
            current = access_end;
        }

        Ok(())
    }
}

impl fmt::Debug for MMList {
    fn fmt(&self, f: &mut fmt::Formatter<'_>) -> fmt::Result {
        f.debug_struct("MMList").finish()
    }
}

trait PageTableExt {
    fn set_anonymous(&self, range: VRange, permission: Permission);
    fn set_mmapped(&self, range: VRange, permission: Permission);
    fn set_copy_on_write(&self, from: &Self, range: VRange);
}

impl PageTableExt for PageTable<'_, DefaultPagingMode, GlobalPageAlloc, KernelPageAccess> {
    fn set_anonymous(&self, range: VRange, permission: Permission) {
        for pte in self.iter_user(range) {
            pte.set_anonymous(permission.execute);
        }
    }

    fn set_mmapped(&self, range: VRange, permission: Permission) {
        for pte in self.iter_user(range) {
            pte.set_mapped(permission.execute);
        }
    }

    fn set_copy_on_write(&self, from: &Self, range: VRange) {
        let to_iter = self.iter_user(range);
        let from_iter = from.iter_user(range);

        for (to, from) in to_iter.zip(from_iter) {
            to.set_copy_on_write(from);
        }
    }
}

trait PTEExt {
    fn set_anonymous(&mut self, execute: bool);
    fn set_mapped(&mut self, execute: bool);
    fn set_copy_on_write(&mut self, from: &mut Self);
}

impl<T> PTEExt for T
where
    T: PTE,
{
    fn set_anonymous(&mut self, execute: bool) {
        // Writable flag is set during page fault handling while executable flag is
        // preserved across page faults, so we set executable flag now.
<<<<<<< HEAD
        let attr = <Self as PTE>::Attr::new()
            .present(true)
            .user(true)
            .copy_on_write(true)
            .execute(execute);

        self.set(EMPTY_PAGE.clone().into_raw(), attr);
=======
        let mut attr = PageAttribute::PRESENT | PageAttribute::USER | PageAttribute::COPY_ON_WRITE;
        attr.set(PageAttribute::EXECUTE, execute);

        self.set(EMPTY_PAGE.clone().into_raw(), T::Attr::from_page_attr(attr));
>>>>>>> 896553fd
    }

    fn set_mapped(&mut self, execute: bool) {
        // Writable flag is set during page fault handling while executable flag is
        // preserved across page faults, so we set executable flag now.
<<<<<<< HEAD
        let attr = <Self as PTE>::Attr::new()
            .user(true)
            .copy_on_write(true)
            .mapped(true)
            .execute(execute);

        self.set(EMPTY_PAGE.clone().into_raw(), attr);
=======
        let mut attr = PageAttribute::MAPPED | PageAttribute::USER | PageAttribute::COPY_ON_WRITE;
        attr.set(PageAttribute::EXECUTE, execute);

        self.set(EMPTY_PAGE.clone().into_raw(), T::Attr::from_page_attr(attr));
>>>>>>> 896553fd
    }

    fn set_copy_on_write(&mut self, from: &mut Self) {
        let mut from_attr = from
            .get_attr()
            .as_page_attr()
            .expect("Not a page attribute");

        if !from_attr.contains(PageAttribute::PRESENT) {
            return;
        }

        from_attr.remove(PageAttribute::WRITE);
        from_attr.insert(PageAttribute::COPY_ON_WRITE);

        let pfn = unsafe {
            // SAFETY: We get the pfn from a valid page table entry, so it should be valid as well.
            Page::with_raw(from.get_pfn(), |page| page.clone().into_raw())
        };

        self.set(
            pfn,
            T::Attr::from_page_attr(from_attr & !PageAttribute::ACCESSED),
        );

        from.set_attr(T::Attr::from_page_attr(from_attr));
    }
}<|MERGE_RESOLUTION|>--- conflicted
+++ resolved
@@ -587,39 +587,19 @@
     fn set_anonymous(&mut self, execute: bool) {
         // Writable flag is set during page fault handling while executable flag is
         // preserved across page faults, so we set executable flag now.
-<<<<<<< HEAD
-        let attr = <Self as PTE>::Attr::new()
-            .present(true)
-            .user(true)
-            .copy_on_write(true)
-            .execute(execute);
-
-        self.set(EMPTY_PAGE.clone().into_raw(), attr);
-=======
         let mut attr = PageAttribute::PRESENT | PageAttribute::USER | PageAttribute::COPY_ON_WRITE;
         attr.set(PageAttribute::EXECUTE, execute);
 
         self.set(EMPTY_PAGE.clone().into_raw(), T::Attr::from_page_attr(attr));
->>>>>>> 896553fd
     }
 
     fn set_mapped(&mut self, execute: bool) {
         // Writable flag is set during page fault handling while executable flag is
         // preserved across page faults, so we set executable flag now.
-<<<<<<< HEAD
-        let attr = <Self as PTE>::Attr::new()
-            .user(true)
-            .copy_on_write(true)
-            .mapped(true)
-            .execute(execute);
-
-        self.set(EMPTY_PAGE.clone().into_raw(), attr);
-=======
         let mut attr = PageAttribute::MAPPED | PageAttribute::USER | PageAttribute::COPY_ON_WRITE;
         attr.set(PageAttribute::EXECUTE, execute);
 
         self.set(EMPTY_PAGE.clone().into_raw(), T::Attr::from_page_attr(attr));
->>>>>>> 896553fd
     }
 
     fn set_copy_on_write(&mut self, from: &mut Self) {
