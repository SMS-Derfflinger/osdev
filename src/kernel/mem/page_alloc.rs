mod raw_page;

use super::{paging::AllocZeroed as _, Page};
use buddy_allocator::{BuddyAllocator, BuddyRawPage as _};
use core::{ptr::NonNull, sync::atomic::Ordering};
use eonix_mm::{
    address::{AddrOps as _, PAddr, PRange},
    paging::{GlobalPageAlloc as GlobalPageAllocTrait, PageAlloc, PFN},
};
use eonix_sync::{NoContext, Spin};
use intrusive_list::List;
<<<<<<< HEAD
use raw_page::{PageFlags, RawPagePtr};

pub use raw_page::RawPage;
=======
use raw_page::{PageFlags, RawPage};

pub use raw_page::RawPagePtr;
>>>>>>> f4e68bd9

const COSTLY_ORDER: u32 = 3;
const BATCH_SIZE: u32 = 64;

static BUDDY_ALLOC: Spin<BuddyAllocator<RawPagePtr>> = Spin::new(BuddyAllocator::new());

#[eonix_percpu::define_percpu]
static PERCPU_PAGE_ALLOC: PerCpuPageAlloc = PerCpuPageAlloc::new();

#[derive(Clone)]
pub struct GlobalPageAlloc;

#[derive(Clone)]
pub struct BuddyPageAlloc();

/// Allocator that allocates pages from the buddy allocator while we are still in
/// the early stage of the kernel when the preemption is both disabled and not functioning.
#[derive(Clone)]
pub struct EarlyPageAlloc();

struct PerCpuPageAlloc {
    batch: u32,
    // TODO: might be used in the future.
    // high: u32,
    free_areas: [List; COSTLY_ORDER as usize + 1],
}

impl PerCpuPageAlloc {
    const fn new() -> Self {
        Self {
            batch: BATCH_SIZE,
            // high: 0,
            free_areas: [const { List::new() }; COSTLY_ORDER as usize + 1],
        }
    }

    fn insert_free_pages(&mut self, pages_ptr: RawPagePtr, order: u32) {
        let free_area = &mut self.free_areas[order as usize];
        free_area.insert(unsafe { pages_ptr.get_link() });
    }

    fn get_free_pages(&mut self, order: u32) -> Option<RawPagePtr> {
        let free_area = &mut self.free_areas[order as usize];
        free_area.pop().map(|node| unsafe {
            // SAFETY: `node` is a valid pointer to a `Link` that is not used by anyone.
            RawPagePtr::from_link(node)
        })
    }

    fn alloc_order(&mut self, order: u32) -> Option<RawPagePtr> {
        assert!(order <= COSTLY_ORDER);
        if let Some(pages) = self.get_free_pages(order) {
            return Some(pages);
        }

        let batch = self.batch >> order;
        for _ in 0..batch {
            if let Some(pages_ptr) = BUDDY_ALLOC.lock().alloc_order(order) {
                pages_ptr.flags().set(PageFlags::LOCAL);
                self.insert_free_pages(pages_ptr, order);
            } else {
                break;
            };
        }

        self.get_free_pages(order)
    }

    fn free_pages(&mut self, pages_ptr: RawPagePtr, order: u32) {
        assert_eq!(pages_ptr.order(), order);
        assert_eq!(pages_ptr.refcount().load(Ordering::Relaxed), 0);

        pages_ptr.refcount().store(1, Ordering::Relaxed);
        self.insert_free_pages(pages_ptr, order);
    }
}

impl GlobalPageAlloc {
    #[allow(dead_code)]
    pub const fn buddy_alloc() -> BuddyPageAlloc {
        BuddyPageAlloc()
    }

    pub const fn early_alloc() -> EarlyPageAlloc {
        EarlyPageAlloc()
    }

    pub fn mark_present(range: PRange) {
        let mut pfn = PFN::from(range.start().ceil());
        let end_pfn = PFN::from(range.end().floor());

        while pfn < end_pfn {
            RawPagePtr::from(pfn).flags().set(PageFlags::PRESENT);
            pfn = pfn + 1;
        }
    }

    /// Add the pages in the PAddr range `range` to the global allocator.
    ///
    /// This function is only to be called on system initialization when `eonix_preempt`
    /// is not functioning due to the absence of percpu area.
    ///
    /// # Safety
    /// This function is unsafe because calling this function in preemptible context
    /// might involve dead locks.
    pub unsafe fn add_pages(range: PRange) {
        BUDDY_ALLOC
            .lock_with_context(NoContext)
            .create_pages(range.start(), range.end())
    }
}

impl PageAlloc for GlobalPageAlloc {
    type RawPage = RawPagePtr;

    fn alloc_order(&self, order: u32) -> Option<RawPagePtr> {
        if order > COSTLY_ORDER {
            BUDDY_ALLOC.lock().alloc_order(order)
        } else {
            unsafe {
                eonix_preempt::disable();
                let page_ptr = PERCPU_PAGE_ALLOC.as_mut().alloc_order(order);
                eonix_preempt::enable();
                page_ptr
            }
        }
    }

    unsafe fn dealloc(&self, page_ptr: RawPagePtr) {
        if page_ptr.order() > COSTLY_ORDER {
            BUDDY_ALLOC.lock().dealloc(page_ptr);
        } else {
            let order = page_ptr.order();
            unsafe {
                eonix_preempt::disable();
                PERCPU_PAGE_ALLOC.as_mut().free_pages(page_ptr, order);
                eonix_preempt::enable();
            }
        }
    }

    fn has_management_over(&self, page_ptr: RawPagePtr) -> bool {
        BuddyAllocator::has_management_over(page_ptr)
            && (page_ptr.order() > COSTLY_ORDER || page_ptr.flags().has(PageFlags::LOCAL))
    }
}

impl GlobalPageAllocTrait for GlobalPageAlloc {
    fn global() -> Self {
        GlobalPageAlloc
    }
}

impl PageAlloc for BuddyPageAlloc {
    type RawPage = RawPagePtr;

    fn alloc_order(&self, order: u32) -> Option<RawPagePtr> {
        BUDDY_ALLOC.lock().alloc_order(order)
    }

    unsafe fn dealloc(&self, page_ptr: RawPagePtr) {
        BUDDY_ALLOC.lock().dealloc(page_ptr);
    }

    fn has_management_over(&self, page_ptr: RawPagePtr) -> bool {
        BuddyAllocator::has_management_over(page_ptr)
    }
}

impl PageAlloc for EarlyPageAlloc {
    type RawPage = RawPagePtr;

    fn alloc_order(&self, order: u32) -> Option<Self::RawPage> {
        BUDDY_ALLOC.lock_with_context(NoContext).alloc_order(order)
    }

    unsafe fn dealloc(&self, raw_page: Self::RawPage) {
        BUDDY_ALLOC.lock_with_context(NoContext).dealloc(raw_page);
    }

    fn has_management_over(&self, page_ptr: Self::RawPage) -> bool {
        BuddyAllocator::has_management_over(page_ptr)
    }
}

#[no_mangle]
pub extern "C" fn page_to_pfn(page: *const ()) -> PFN {
    let page_ptr = RawPagePtr::new(NonNull::new(page as *mut _).unwrap());
    PFN::from(page_ptr)
}

#[no_mangle]
pub extern "C" fn c_alloc_page() -> *const RawPage {
    GlobalPageAlloc.alloc().expect("Out of memory").as_ref()
}

#[no_mangle]
pub extern "C" fn c_alloc_pages(order: u32) -> *const RawPage {
    GlobalPageAlloc
        .alloc_order(order)
        .expect("Out of memory")
        .as_ref()
}

#[no_mangle]
pub extern "C" fn c_alloc_page_table() -> PAddr {
    PAddr::from(Page::zeroed().into_raw())
}<|MERGE_RESOLUTION|>--- conflicted
+++ resolved
@@ -1,23 +1,16 @@
 mod raw_page;
 
-use super::{paging::AllocZeroed as _, Page};
 use buddy_allocator::{BuddyAllocator, BuddyRawPage as _};
-use core::{ptr::NonNull, sync::atomic::Ordering};
+use core::sync::atomic::Ordering;
 use eonix_mm::{
-    address::{AddrOps as _, PAddr, PRange},
+    address::{AddrOps as _, PRange},
     paging::{GlobalPageAlloc as GlobalPageAllocTrait, PageAlloc, PFN},
 };
 use eonix_sync::{NoContext, Spin};
 use intrusive_list::List;
-<<<<<<< HEAD
-use raw_page::{PageFlags, RawPagePtr};
+use raw_page::PageFlags;
 
-pub use raw_page::RawPage;
-=======
-use raw_page::{PageFlags, RawPage};
-
-pub use raw_page::RawPagePtr;
->>>>>>> f4e68bd9
+pub use raw_page::{RawPage, RawPagePtr};
 
 const COSTLY_ORDER: u32 = 3;
 const BATCH_SIZE: u32 = 64;
@@ -201,28 +194,4 @@
     fn has_management_over(&self, page_ptr: Self::RawPage) -> bool {
         BuddyAllocator::has_management_over(page_ptr)
     }
-}
-
-#[no_mangle]
-pub extern "C" fn page_to_pfn(page: *const ()) -> PFN {
-    let page_ptr = RawPagePtr::new(NonNull::new(page as *mut _).unwrap());
-    PFN::from(page_ptr)
-}
-
-#[no_mangle]
-pub extern "C" fn c_alloc_page() -> *const RawPage {
-    GlobalPageAlloc.alloc().expect("Out of memory").as_ref()
-}
-
-#[no_mangle]
-pub extern "C" fn c_alloc_pages(order: u32) -> *const RawPage {
-    GlobalPageAlloc
-        .alloc_order(order)
-        .expect("Out of memory")
-        .as_ref()
-}
-
-#[no_mangle]
-pub extern "C" fn c_alloc_page_table() -> PAddr {
-    PAddr::from(Page::zeroed().into_raw())
 }