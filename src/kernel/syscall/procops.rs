use core::arch::{asm, global_asm, naked_asm};

use alloc::borrow::ToOwned;
use alloc::ffi::CString;
use arch::InterruptContext;
use bindings::{mmx_registers, EINVAL, ENOENT, ENOTDIR, ESRCH};
use bitflags::bitflags;

use crate::elf::ParsedElf32;
use crate::io::Buffer;
use crate::kernel::constants::{PR_GET_NAME, PR_SET_NAME, SIG_BLOCK, SIG_SETMASK, SIG_UNBLOCK};
use crate::kernel::mem::VAddr;
use crate::kernel::task::{
    ProcessList, Scheduler, Signal, SignalAction, Thread, UserDescriptor, WaitObject, WaitType,
};
use crate::kernel::user::dataflow::UserString;
use crate::kernel::user::{UserPointer, UserPointerMut};
use crate::kernel::vfs::dentry::Dentry;
use crate::path::Path;
use crate::sync::preempt;
use crate::{kernel::user::dataflow::UserBuffer, prelude::*};

use crate::kernel::vfs::{self, FsContext};

use super::{define_syscall32, register_syscall};

fn do_umask(mask: u32) -> KResult<u32> {
    let context = FsContext::get_current();
    let mut umask = context.umask.lock();

    let old = *umask;
    *umask = mask & 0o777;
    Ok(old)
}

fn do_getcwd(buffer: *mut u8, bufsize: usize) -> KResult<usize> {
    let context = FsContext::get_current();
    let mut buffer = UserBuffer::new(buffer, bufsize)?;

    context.cwd.lock().get_path(&context, &mut buffer)?;

    Ok(buffer.wrote())
}

fn do_chdir(path: *const u8) -> KResult<()> {
    let context = FsContext::get_current();
    let path = UserString::new(path)?;
    let path = Path::new(path.as_cstr().to_bytes())?;

    let dentry = Dentry::open(&context, path, true)?;
    if !dentry.is_valid() {
        return Err(ENOENT);
    }

    if !dentry.is_directory() {
        return Err(ENOTDIR);
    }

    *context.cwd.lock() = dentry;
    Ok(())
}

fn do_mount(source: *const u8, target: *const u8, fstype: *const u8, flags: usize) -> KResult<()> {
    let source = UserString::new(source)?;
    let target = UserString::new(target)?;
    let fstype = UserString::new(fstype)?;

    let context = FsContext::get_current();
    let mountpoint = Dentry::open(&context, Path::new(target.as_cstr().to_bytes())?, true)?;
    if !mountpoint.is_valid() {
        return Err(ENOENT);
    }

    vfs::mount::do_mount(
        &mountpoint,
        source.as_cstr().to_str().map_err(|_| EINVAL)?,
        target.as_cstr().to_str().map_err(|_| EINVAL)?,
        fstype.as_cstr().to_str().map_err(|_| EINVAL)?,
        flags as u64,
    )
}

/// # Return
/// `(entry_ip, sp)`
fn do_execve(exec: &[u8], argv: Vec<CString>, envp: Vec<CString>) -> KResult<(VAddr, VAddr)> {
    let dentry = Dentry::open(&FsContext::get_current(), Path::new(exec)?, true)?;
    if !dentry.is_valid() {
        return Err(ENOENT);
    }

    // TODO: When `execve` is called by one of the threads in a process, the other threads
    //       should be terminated and `execve` is performed in the thread group leader.
    let elf = ParsedElf32::parse(dentry.clone())?;
    let result = elf.load(&Thread::current().process.mm_list, argv, envp);
    if let Ok((ip, sp)) = result {
        Thread::current().files.on_exec();
        Thread::current().signal_list.clear_non_ignore();
        Thread::current().set_name(dentry.name().clone());

        Ok((ip, sp))
    } else {
        drop(dentry);

        // We can't hold any ownership when we call `kill_current`.
        ProcessList::kill_current(Signal::SIGSEGV);
    }
}

fn sys_execve(int_stack: &mut InterruptContext, _mmxregs: &mut mmx_registers) -> usize {
    match (|| -> KResult<()> {
        let exec = int_stack.rbx as *const u8;
        let exec = UserString::new(exec)?;

        // TODO!!!!!: copy from user
        let mut argv: UserPointer<u32> = UserPointer::new_vaddr(int_stack.rcx as _)?;
        let mut envp: UserPointer<u32> = UserPointer::new_vaddr(int_stack.rdx as _)?;

        let mut argv_vec = Vec::new();
        let mut envp_vec = Vec::new();

        loop {
            let arg = argv.read()?;
            if arg == 0 {
                break;
            }

            let arg = UserString::new(arg as *const u8)?;
            argv_vec.push(arg.as_cstr().to_owned());
            argv = argv.offset(1)?;
        }

        loop {
            let arg = envp.read()?;
            if arg == 0 {
                break;
            }

            let arg = UserString::new(arg as *const u8)?;
            envp_vec.push(arg.as_cstr().to_owned());
            envp = envp.offset(1)?;
        }

        let (ip, sp) = do_execve(exec.as_cstr().to_bytes(), argv_vec, envp_vec)?;

        int_stack.rip = ip.0 as u64;
        int_stack.rsp = sp.0 as u64;
        Ok(())
    })() {
        Ok(_) => 0,
        Err(err) => -(err as i32) as _,
    }
}

// TODO: Find a better way.
#[allow(unreachable_code)]
fn do_exit(status: u32) -> KResult<()> {
    ProcessList::get().do_kill_process(&Thread::current().process, WaitType::Exited(status));
    Scheduler::schedule_noreturn();
    panic!("schedule_noreturn returned!");
}

bitflags! {
    pub struct UserWaitOptions: u32 {
        const WNOHANG = 1;
        const WUNTRACED = 2;
        const WCONTINUED = 8;
    }
}

fn do_waitpid(waitpid: u32, arg1: *mut u32, options: u32) -> KResult<u32> {
    if waitpid != u32::MAX {
        unimplemented!("waitpid with pid {waitpid}")
    }
    let options = match UserWaitOptions::from_bits(options) {
        None => unimplemented!("waitpid with options {options}"),
        Some(options) => options,
    };

    let wait_object = Thread::current().process.wait(
        options.contains(UserWaitOptions::WNOHANG),
        options.contains(UserWaitOptions::WUNTRACED),
        options.contains(UserWaitOptions::WCONTINUED),
    )?;

    match wait_object {
        None => Ok(0),
        Some(WaitObject { pid, code }) => {
            if !arg1.is_null() {
                UserPointerMut::new(arg1)?.write(code.to_wstatus())?;
            }
            Ok(pid)
        }
    }
}

fn do_wait4(waitpid: u32, arg1: *mut u32, options: u32, rusage: *mut ()) -> KResult<u32> {
    if rusage.is_null() {
        do_waitpid(waitpid, arg1, options)
    } else {
        unimplemented!("wait4 with rusage")
    }
}

fn do_setsid() -> KResult<u32> {
    Thread::current().process.setsid()
}

fn do_setpgid(pid: u32, pgid: i32) -> KResult<()> {
    let pid = if pid == 0 { Thread::current().process.pid } else { pid };

    let pgid = match pgid {
        0 => pid,
        1.. => pgid as u32,
        _ => return Err(EINVAL),
    };

    Thread::current().process.setpgid(pid, pgid)
}

fn do_getsid(pid: u32) -> KResult<u32> {
    if pid == 0 {
        Ok(Thread::current().process.sid())
    } else {
        ProcessList::get()
            .try_find_process(pid)
            .map(|proc| proc.sid())
            .ok_or(ESRCH)
    }
}

fn do_getpgid(pid: u32) -> KResult<u32> {
    if pid == 0 {
        Ok(Thread::current().process.pgid())
    } else {
        ProcessList::get()
            .try_find_process(pid)
            .map(|proc| proc.pgid())
            .ok_or(ESRCH)
    }
}

fn do_getpid() -> KResult<u32> {
    Ok(Thread::current().process.pid)
}

fn do_getppid() -> KResult<u32> {
    Ok(Thread::current().process.parent().map_or(0, |x| x.pid))
}

fn do_getuid() -> KResult<u32> {
    // All users are root for now.
    Ok(0)
}

fn do_geteuid() -> KResult<u32> {
    // All users are root for now.
    Ok(0)
}

fn do_getgid() -> KResult<u32> {
    // All users are root for now.
    Ok(0)
}

fn do_gettid() -> KResult<u32> {
    Ok(Thread::current().tid)
}

fn do_set_thread_area(desc: *mut UserDescriptor) -> KResult<()> {
    let desc_pointer = UserPointerMut::new(desc)?;
    let mut desc = desc_pointer.read()?;

    Thread::current().set_thread_area(&mut desc)?;
    desc_pointer.write(desc)?;

    Thread::current().load_thread_area32();
    Ok(())
}

fn do_set_tid_address(tidptr: *mut u32) -> KResult<u32> {
    // TODO!!!: Implement this. We don't use it for now.
    let _tidptr = UserPointerMut::new(tidptr)?;
    Ok(Thread::current().tid)
}

fn do_prctl(option: u32, arg2: usize) -> KResult<()> {
    match option {
        PR_SET_NAME => {
            let name = UserPointer::new(arg2 as *mut [u8; 16])?.read()?;
            let len = name.iter().position(|&c| c == 0).unwrap_or(15);
            Thread::current().set_name(name[..len].into());
            Ok(())
        }
        PR_GET_NAME => {
            let name = Thread::current().get_name();
            let len = name.len().min(15);
            let name: [u8; 16] = core::array::from_fn(|i| if i < len { name[i] } else { 0 });
            UserPointerMut::new(arg2 as *mut [u8; 16])?.write(name)?;
            Ok(())
        }
        _ => Err(EINVAL),
    }
}

fn do_kill(pid: i32, sig: u32) -> KResult<()> {
    match pid {
        // Send signal to every process for which the calling process has
        // permission to send signals.
        -1 => unimplemented!("kill with pid -1"),
        // Send signal to every process in the process group.
        0 => Thread::current()
            .process
            .pgroup()
            .raise(Signal::try_from(sig)?),
        // Send signal to the process with the specified pid.
        1.. => ProcessList::get()
            .try_find_process(pid as u32)
            .ok_or(ESRCH)?
            .raise(Signal::try_from(sig)?),
        // Send signal to the process group with the specified pgid equals to `-pid`.
        ..-1 => ProcessList::get()
            .try_find_pgroup((-pid) as u32)
            .ok_or(ESRCH)?
            .raise(Signal::try_from(sig)?),
    }

    Ok(())
}

fn do_tkill(tid: u32, sig: u32) -> KResult<()> {
    ProcessList::get()
        .try_find_thread(tid)
        .ok_or(ESRCH)?
        .raise(Signal::try_from(sig)?);
    Ok(())
}

fn do_rt_sigprocmask(how: u32, set: *mut u64, oldset: *mut u64, sigsetsize: usize) -> KResult<()> {
    if sigsetsize != size_of::<u64>() {
        return Err(EINVAL);
    }

    let old_mask = Thread::current().signal_list.get_mask();
    if !oldset.is_null() {
        UserPointerMut::new(oldset)?.write(old_mask)?;
    }

    let new_mask = if !set.is_null() {
        UserPointer::new(set)?.read()?
    } else {
        return Ok(());
    };

    match how {
        SIG_BLOCK => Thread::current().signal_list.mask(new_mask),
        SIG_UNBLOCK => Thread::current().signal_list.unmask(new_mask),
        SIG_SETMASK => Thread::current().signal_list.set_mask(new_mask),
        _ => return Err(EINVAL),
    }

    Ok(())
}

#[repr(C, packed)]
#[derive(Debug, Clone, Copy)]
struct UserSignalAction {
    sa_handler: u32,
    sa_flags: u32,
    sa_restorer: u32,
    sa_mask: u64,
}

impl From<UserSignalAction> for SignalAction {
    fn from(from: UserSignalAction) -> SignalAction {
        SignalAction {
            sa_handler: from.sa_handler as usize,
            sa_flags: from.sa_flags as usize,
            sa_mask: from.sa_mask as usize,
            sa_restorer: from.sa_restorer as usize,
        }
    }
}

impl From<SignalAction> for UserSignalAction {
    fn from(from: SignalAction) -> UserSignalAction {
        UserSignalAction {
            sa_handler: from.sa_handler as u32,
            sa_flags: from.sa_flags as u32,
            sa_mask: from.sa_mask as u64,
            sa_restorer: from.sa_restorer as u32,
        }
    }
}

fn do_rt_sigaction(
    signum: u32,
    act: *const UserSignalAction,
    oldact: *mut UserSignalAction,
    sigsetsize: usize,
) -> KResult<()> {
    let signal = Signal::try_from(signum)?;
    if sigsetsize != size_of::<u64>() || signal.is_now() {
        return Err(EINVAL);
    }

    let old_action = Thread::current().signal_list.get_handler(signal);
    if !oldact.is_null() {
        UserPointerMut::new(oldact)?.write(old_action.into())?;
    }

    if !act.is_null() {
        let new_action = UserPointer::new(act)?.read()?;
        Thread::current()
            .signal_list
            .set_handler(signal, &new_action.into())?;
    }

    Ok(())
}

define_syscall32!(sys_chdir, do_chdir, path: *const u8);
define_syscall32!(sys_umask, do_umask, mask: u32);
define_syscall32!(sys_getcwd, do_getcwd, buffer: *mut u8, bufsize: usize);
define_syscall32!(sys_exit, do_exit, status: u32);
define_syscall32!(sys_waitpid, do_waitpid, waitpid: u32, arg1: *mut u32, options: u32);
define_syscall32!(sys_wait4, do_wait4, waitpid: u32, arg1: *mut u32, options: u32, rusage: *mut ());
define_syscall32!(sys_setsid, do_setsid);
define_syscall32!(sys_setpgid, do_setpgid, pid: u32, pgid: i32);
define_syscall32!(sys_getsid, do_getsid, pid: u32);
define_syscall32!(sys_getpgid, do_getpgid, pid: u32);
define_syscall32!(sys_getpid, do_getpid);
define_syscall32!(sys_getppid, do_getppid);
define_syscall32!(sys_getuid, do_getuid);
define_syscall32!(sys_geteuid, do_geteuid);
define_syscall32!(sys_getgid, do_getgid);
define_syscall32!(sys_gettid, do_gettid);
define_syscall32!(sys_mount, do_mount,
    source: *const u8, target: *const u8,fstype: *const u8, flags: usize);
define_syscall32!(sys_set_thread_area, do_set_thread_area, desc: *mut UserDescriptor);
define_syscall32!(sys_set_tid_address, do_set_tid_address, tidptr: *mut u32);
define_syscall32!(sys_prctl, do_prctl, option: u32, arg2: usize);
define_syscall32!(sys_arch_prctl, do_prctl, option: u32, arg2: usize);
define_syscall32!(sys_kill, do_kill, pid: i32, sig: u32);
define_syscall32!(sys_tkill, do_tkill, tid: u32, sig: u32);
define_syscall32!(sys_rt_sigprocmask, do_rt_sigprocmask,
    how: u32, set: *mut u64, oldset: *mut u64, sigsetsize: usize);
define_syscall32!(sys_rt_sigaction, do_rt_sigaction,
    signum: u32, act: *const UserSignalAction, oldact: *mut UserSignalAction, sigsetsize: usize);



<<<<<<< HEAD
fn sys_fork(int_stack: &mut interrupt_stack, mmxregs: &mut mmx_registers) -> usize {
    let new_thread = Thread::new_cloned(&Thread::current());

    // TODO: We should make the preparation of the kernel stack more abstract.
    //       Currently, we can see that we are directly writing to the kernel stack,
    //       which is platform dependent.
    new_thread.prepare_kernel_stack(|kstack| {
        let mut writer = kstack.get_writer();

        // We make the child process return to `ISR_stub_restore`, pretending that we've
        // just returned from a interrupt handler.
        writer.entry = new_process_return;

        let mut new_int_stack = int_stack.clone();

        // Child's return value: 0
        new_int_stack.regs.rax = 0;

        writer.write(new_int_stack);

        // In `ISR_stub_restore`, we will restore the mmx register context, followed by
        // restoring the stack pointer by moving the value in `rbx` to `rsp`, which should
        // point to the interrupt stack.
        writer.rbx = writer.get_current_sp();

        // Push the mmx register context to the stack.
        writer.write(mmxregs.clone());

        writer.finish();
    });

=======
fn sys_fork(int_stack: &mut InterruptContext, mmxregs: &mut mmx_registers) -> usize {
    let new_thread = Thread::new_cloned(Thread::current());
    let mut new_int_stack = int_stack.clone();
    new_int_stack.rax = 0;
    new_int_stack.eflags = 0x200;
    new_thread.fork_init(new_int_stack);
>>>>>>> f048367b
    Scheduler::get().lock_irq().uwake(&new_thread);
    new_thread.process.pid as usize
}

fn sys_sigreturn(int_stack: &mut InterruptContext, mmxregs: &mut mmx_registers) -> usize {
    let result = Thread::current().signal_list.restore(int_stack, mmxregs);
    match result {
        Ok(ret) => ret,
        Err(_) => {
            println_warn!("`sigreturn` failed in thread {}!", Thread::current().tid);
            Thread::current().raise(Signal::SIGSEGV);
            0
        }
    }
}

pub(super) fn register() {
    register_syscall!(0x01, exit);
    register_syscall!(0x02, fork);
    register_syscall!(0x07, waitpid);
    register_syscall!(0x0b, execve);
    register_syscall!(0x0c, chdir);
    register_syscall!(0x14, getpid);
    register_syscall!(0x15, mount);
    register_syscall!(0x25, kill);
    register_syscall!(0x2f, getgid);
    register_syscall!(0x39, setpgid);
    register_syscall!(0x3c, umask);
    register_syscall!(0x40, getppid);
    register_syscall!(0x42, setsid);
    register_syscall!(0x72, wait4);
    register_syscall!(0x77, sigreturn);
    register_syscall!(0x84, getpgid);
    register_syscall!(0x93, getsid);
    register_syscall!(0xac, prctl);
    register_syscall!(0xae, rt_sigaction);
    register_syscall!(0xaf, rt_sigprocmask);
    register_syscall!(0xb7, getcwd);
    register_syscall!(0xc7, getuid);
    register_syscall!(0xc8, getgid);
    register_syscall!(0xc9, geteuid);
    register_syscall!(0xca, geteuid);
    register_syscall!(0xe0, gettid);
    register_syscall!(0xee, tkill);
    register_syscall!(0xf3, set_thread_area);
    register_syscall!(0xfc, exit);
    register_syscall!(0x102, set_tid_address);
    register_syscall!(0x180, arch_prctl);
}<|MERGE_RESOLUTION|>--- conflicted
+++ resolved
@@ -1,5 +1,3 @@
-use core::arch::{asm, global_asm, naked_asm};
-
 use alloc::borrow::ToOwned;
 use alloc::ffi::CString;
 use arch::InterruptContext;
@@ -112,8 +110,8 @@
         let exec = UserString::new(exec)?;
 
         // TODO!!!!!: copy from user
-        let mut argv: UserPointer<u32> = UserPointer::new_vaddr(int_stack.rcx as _)?;
-        let mut envp: UserPointer<u32> = UserPointer::new_vaddr(int_stack.rdx as _)?;
+        let mut argv = UserPointer::<u32>::new_vaddr(int_stack.rcx as _)?;
+        let mut envp = UserPointer::<u32>::new_vaddr(int_stack.rdx as _)?;
 
         let mut argv_vec = Vec::new();
         let mut envp_vec = Vec::new();
@@ -273,7 +271,13 @@
     Thread::current().set_thread_area(&mut desc)?;
     desc_pointer.write(desc)?;
 
-    Thread::current().load_thread_area32();
+    // SAFETY: Preemption is disabled on calling `load_thread_area32()`.
+    unsafe {
+        preempt::disable();
+        Thread::current().load_thread_area32();
+        preempt::enable();
+    }
+
     Ok(())
 }
 
@@ -447,48 +451,12 @@
 define_syscall32!(sys_rt_sigaction, do_rt_sigaction,
     signum: u32, act: *const UserSignalAction, oldact: *mut UserSignalAction, sigsetsize: usize);
 
-
-
-<<<<<<< HEAD
-fn sys_fork(int_stack: &mut interrupt_stack, mmxregs: &mut mmx_registers) -> usize {
+fn sys_fork(int_stack: &mut InterruptContext, _mmxregs: &mut mmx_registers) -> usize {
     let new_thread = Thread::new_cloned(&Thread::current());
-
-    // TODO: We should make the preparation of the kernel stack more abstract.
-    //       Currently, we can see that we are directly writing to the kernel stack,
-    //       which is platform dependent.
-    new_thread.prepare_kernel_stack(|kstack| {
-        let mut writer = kstack.get_writer();
-
-        // We make the child process return to `ISR_stub_restore`, pretending that we've
-        // just returned from a interrupt handler.
-        writer.entry = new_process_return;
-
-        let mut new_int_stack = int_stack.clone();
-
-        // Child's return value: 0
-        new_int_stack.regs.rax = 0;
-
-        writer.write(new_int_stack);
-
-        // In `ISR_stub_restore`, we will restore the mmx register context, followed by
-        // restoring the stack pointer by moving the value in `rbx` to `rsp`, which should
-        // point to the interrupt stack.
-        writer.rbx = writer.get_current_sp();
-
-        // Push the mmx register context to the stack.
-        writer.write(mmxregs.clone());
-
-        writer.finish();
-    });
-
-=======
-fn sys_fork(int_stack: &mut InterruptContext, mmxregs: &mut mmx_registers) -> usize {
-    let new_thread = Thread::new_cloned(Thread::current());
     let mut new_int_stack = int_stack.clone();
     new_int_stack.rax = 0;
     new_int_stack.eflags = 0x200;
     new_thread.fork_init(new_int_stack);
->>>>>>> f048367b
     Scheduler::get().lock_irq().uwake(&new_thread);
     new_thread.process.pid as usize
 }
